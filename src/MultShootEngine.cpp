/**
 *	\file MultShootEngine.cpp
 *	\brief Engine object that applies differential corrections to arcsets
 *	
 *	\author Andrew Cox
 *	\version May 25, 2016
 *	\copyright GNU GPL v3.0
 */
/*
 *	Astrohelion 
 *	Copyright 2015-2017, Andrew Cox; Protected under the GNU GPL v3.0
 *	
 *	This file is part of Astrohelion
 *
 *  Astrohelion is free software: you can redistribute it and/or modify
 *  it under the terms of the GNU General Public License as published by
 *  the Free Software Foundation, either version 3 of the License, or
 *  (at your option) any later version.
 *
 *  Astrohelion is distributed in the hope that it will be useful,
 *  but WITHOUT ANY WARRANTY; without even the implied warranty of
 *  MERCHANTABILITY or FITNESS FOR A PARTICULAR PURPOSE.  See the
 *  GNU General Public License for more details.
 *
 *  You should have received a copy of the GNU General Public License
 *  along with Astrohelion.  If not, see <http://www.gnu.org/licenses/>.
 */

#include <algorithm>
#include <cmath>
#include <Eigen/OrderingMethods>
#include <Eigen/Sparse>
#include <Eigen/SparseLU>
#include <Eigen/SparseQR>
#include <vector>

#include "MultShootEngine.hpp"

#include "AsciiOutput.hpp"
#include "Calculations.hpp"
#include "EigenDefs.hpp"
#include "Exceptions.hpp" 
#include "MultShootData.hpp"
#include "Node.hpp"
#include "Arcset_cr3bp.hpp"
#include "SimEngine.hpp"
#include "Utilities.hpp"

using Eigen::MatrixXd;
using Eigen::JacobiSVD;

namespace astrohelion{
//-----------------------------------------------------
//      *structors
//-----------------------------------------------------

/**
 *  \brief Default constructor
 */
MultShootEngine::MultShootEngine(){}

/**
 *	\brief Copy constructor - create this engine by copying the input engine
 *	\param e input correction engine
 */
MultShootEngine::MultShootEngine(const MultShootEngine &e){
	copyMe(e);
}//=======================================================

/**
 *	\brief Destructor
 */
MultShootEngine::~MultShootEngine(){}

/**
 *	\brief Copy all engine variables
 *	\param e an engine reference
 */
void MultShootEngine::copyMe(const MultShootEngine &e){
	Engine::copyBaseEngine(e);
	verbosity = e.verbosity;
	maxIts = e.maxIts;
	tolF = e.tolF;
	tolX = e.tolX;
	tolA = e.tolA;
	bFindEvent = e.bFindEvent;
	bIgnoreCrash = e.bIgnoreCrash;
	bIgnoreDiverge = e.bIgnoreDiverge;
	bFullFinalProp = e.bFullFinalProp;
	tofTp = e.tofTp;
	bLineSearchAttenFactor = e.bLineSearchAttenFactor;
	ls_alpha = e.ls_alpha;
	ls_maxStepSize = e.ls_maxStepSize;
}//====================================================

//-----------------------------------------------------
//      Operator Functions
//-----------------------------------------------------

/**
 *	\brief Copy operator; make a copy of the input correction engine.
 *
 *	\param e
 *	\return this correction engine
 */
MultShootEngine& MultShootEngine::operator =(const MultShootEngine &e){
	copyMe(e);
	return *this;
}//====================================

//-----------------------------------------------------
//      Set and Get Functions
//-----------------------------------------------------

/**
 *  \brief Retrieve whether or not the engine is locating an event crossing
 *	\return whether or not the algorithm will optimize the process to find an event
 */
bool MultShootEngine::isFindingEvent() const { return bFindEvent; }

/**
 *  \brief Retreive whether or not the engine will use a full, variable-step
 *  propagation for the final propagation.
 *  \details By default, this setting is TRUE. For lower computation time, 
 *  set to false via setFullFinalProp().
 *  
 *  \return whether or not the engine will use a full, variable-step
 *  propagation for the final propagation
 */
bool MultShootEngine::doesFullFinalProp() const { return bFullFinalProp; }

/**
 *  \brief Retreive whether or not the engine conducts a line search to choose
 *  the Newton step size.
 *  \return whether or not the engine conducts a line search to choose
 *  the Newton step size.
 */
bool MultShootEngine::doesLineSearch() const { return bLineSearchAttenFactor; }

/**
 *  \brief Retrieve the maximum permitted error magnitude
 *  \details If the error rises above this value, the corrections processes
 *  is deemed diverged and the process will quit.
 *  \return the maximum permitted error magnitude
 */
double MultShootEngine::getMaxErr() const{ return maxErr; }

/**
 *  \brief Retrieve the maximum number of iterations to attempt
 *	\return the maximum number of iterations to attempt before giving up
 */
int MultShootEngine::getMaxIts() const { return maxIts; }

/**
 *  \brief Retrieve the enumerated type describing how time-of-flight values
 *  are encoded (if at all) in the free variable vector
 *  
 *  \return the time-of-flight type
 */
MSTOF_tp MultShootEngine::getTOFType() const{ return tofTp; }

/**
 *  \brief Retrieve the minimum error tolerance
 *	\return the minimum error tolerance (non-dimensional units); errors
 *	less than this value are considered negligible
 */
double MultShootEngine::getTol() const { return tolF; }

/**
 *  \brief Set whether or not the engine conducts a line search to choose 
 *  the Newton step size.
 *  \details Although the Newton step direction is guaranteed to point toward a 
 *  decreasing constraint vector, the full step may be too large. By leveraging
 *  a line search, the step size is chosen such that the magnitude of the 
 *  constraint vector decreases. WARNING: This adds many evaluations of expensive
 *  functions and will greatly decrease the speed. The line search is only recommended
 *  for particularly stubborn correction processes.
 * 
 *  \param b 
 */
void MultShootEngine::setDoLineSearch(bool b){ bLineSearchAttenFactor = b; }

/**
 *  \brief Set whether or not the engine will use a full, variable-step
 *  propagation for the final propagation
 *  \details By default, this setting is TRUE. For lower computation time, 
 *  set to false. When set to false, only two points per segment are stored
 *  (the initial and final states), i.e., no intermediate points between nodes
 *  are computed
 * 
 *  \param b whether or not the engine will use a full, variable-step
 *  propagation for the final propagation
 */
void MultShootEngine::setFullFinalProp(bool b){ bFullFinalProp = b; }

/**
 * \brief Tell the corrector to ignore crash events (or to not to).
 * \details By default, the corrector does monitor crashes and will 
 * run into issues if the trajectory being corrected passes through a 
 * primary.
 * 
 * \param b whether or not to ignore crashes (default is false)
 */
void MultShootEngine::setIgnoreCrash(bool b){ bIgnoreCrash = b; }

/**
 *  \brief Tell the corrector to ignore divergence and return the partially
 *  corrected iteration data instead of throwing an exception when divergence
 *  occurs.
 * 
 *  \param b Whether or not to ignore divergance
 */
void MultShootEngine::setIgnoreDiverge(bool b){ bIgnoreDiverge = b;}

/**
 *  \brief Set the maximum permitted error magnitude
 *  \details If the error rises above this value, the corrections processes
 *  is deemed diverged and the process will quit.
 *  
 *  \param e the maximum permitted error magnitude
 */
void MultShootEngine::setMaxErr(double e){ maxErr = e; }

/**
 *	\brief Set maximum iterations
 *	\param i the maximum number of iterations to attempt before giving up
 */
void MultShootEngine::setMaxIts(int i){ maxIts = i; }

/**
 *  \brief Set the way times-of-flight are encoded (if at all) in the
 *  free variable vector
 * 
 *  \param tp Describes how times-of-flight are encoded in the free
 *  variable vector
 */
void MultShootEngine::setTOFType(MSTOF_tp tp){ tofTp = tp; }

/**
 *	\brief Set the error tolerance
 *	\param d errors below this value will be considered negligible
 */
void MultShootEngine::setTol(double d){
	tolF = d;

	if(tolF > 1)
		astrohelion::printWarn("MultShootEngine::setTol: tolerance is greater than 1... just FYI\n");
}//====================================================

/**
 *	\brief Set the findEven flag
 *	\param b whether or not the algorithm will be looking for an event
 */
void MultShootEngine::setFindEvent(bool b){ bFindEvent = b; }

//-----------------------------------------------------
//      Utility Functions
//-----------------------------------------------------

/**
 *	\brief Correct a generic arcset using multiple shooting
 *	\details This algorithm employs multiple shooting to correct a set of nodes
 *	subject to a set of constraints. The nodes and constraints are all stored in the 
 *	input arcset object. 
 *	
 *	Numerical integration is used to generate state transition matrices between
 *	nodes. In order to optimize performance and accuracy, only two steps are computed
 *	by the simulation engine, and the step size is fixed to force the usage of the 
 *	Adams-Bashforth Adams-Moulton method.
 *	
 *	\param pArcIn pointer to the arcset that needs to be corrected
 *	\param pArcOut pointer to the arcset object that will contain the results of
 *	the shooting process
 *	\return the iteration data object for this corrections process
 *	\throws DivergeException if the corrections process does not converge
 *	\throws Exception
 *	* if the input and output arcsets contain different system data objects
 *	* if the dynamic model associated with the input
 *	arcset does not support one or more of the arcset's constraints
 *	* if the input arcset contains more than one delta-v constraint
 *	* if the input arcset contains more than one TOF constraint
 */
MultShootData MultShootEngine::multShoot(const Arcset *pArcIn, Arcset *pArcOut){
	if(pArcOut != nullptr && *(pArcIn->getSysData()) != *(pArcOut->getSysData()))
		throw Exception("MultShootEngine::multShoot: Input and Output arcsets must use the same system data object");

	if(!bIsClean)
		cleanEngine();

	bIsClean = false;

	// Create structure to store iteration data for easy sharing
	MultShootData it(pArcIn);
	it.pArcOut = pArcOut;
	it.tofTp = tofTp;
	
	astrohelion::printVerb(verbosity >= Verbosity_tp::ALL_MSG, "Multiple Shooting Algorithm:\n");
	astrohelion::printVerb(verbosity >= Verbosity_tp::ALL_MSG, "  it.numNodes = %d\n", it.numNodes);
	astrohelion::printVerb(verbosity >= Verbosity_tp::ALL_MSG, "  sysType = %s\n", pArcIn->getSysData()->getTypeStr().c_str());

	// Get the model associated with the arcset
	const DynamicsModel *pModel = pArcIn->getSysData()->getDynamicsModel();
	pModel->multShoot_initDesignVec(it);

	// Create constraints that enforce continuity between nodes; this process
	// does account for velocity discontinuities specified in the arcset
	it.allCons.clear();
	pModel->multShoot_createContCons(it);

	// Add all node constraints
	for(unsigned int n = 0; n < pArcIn->getNumNodes(); n++){
		std::vector<Constraint> nodeCons = pArcIn->getNodeRefByIx_const(n).getConstraints();
		it.allCons.insert(it.allCons.end(), nodeCons.begin(), nodeCons.end());
	}

	// Add all segment constraints
	for(unsigned int s = 0; s < pArcIn->getNumSegs(); s++){
		std::vector<Constraint> segCons = pArcIn->getSegRefByIx_const(s).getConstraints();
		it.allCons.insert(it.allCons.end(), segCons.begin(), segCons.end());
	}

	// Add all arcset constraints
	std::vector<Constraint> arcCons = pArcIn->getArcConstraints();
	it.allCons.insert(it.allCons.end(), arcCons.begin(), arcCons.end());

	// Compute number of extra consraint functions to add
	it.numSlack = 0;

	// Initialize vector to keep track of which row each constraint begins on
	// Also add slack variables to the design variable vector
	it.conRows.assign(it.allCons.size(), -1);	// Fill with -1
	int conRow = 0;
	bool foundDVCon = false;
	bool foundTOFCon = false;
	for(unsigned int c = 0; c < it.allCons.size(); c++){
		int addToRows = 0;
		Constraint con = it.allCons[c];

		if(!pModel->supportsCon(con.getType()))
			throw Exception("MultShootEngine::multShoot: The dynamic model does not support one of the constraints!");

		switch(con.getType()){
			case Constraint_tp::CONT_PV:
			case Constraint_tp::CONT_EX:
			case Constraint_tp::CONT_CTRL:
			case Constraint_tp::SEG_CONT_PV:
			case Constraint_tp::STATE:
			case Constraint_tp::MATCH_CUST:
			case Constraint_tp::ENDSEG_STATE:
				addToRows = con.countConstrainedStates();
				break;
			case Constraint_tp::MATCH_ALL:
				addToRows = pModel->getCoreStateSize();
				break;
			case Constraint_tp::SP:
				addToRows = 3;
				break;
			case Constraint_tp::SP_RANGE:
				addToRows = 1;
				it.X.push_back(pModel->multShoot_getSlackVarVal(it, con));
				it.slackAssignCon.push_back(c);
				it.numSlack++;
				break;
			case Constraint_tp::SP_MAX_DIST:
				it.X.push_back(pModel->multShoot_getSlackVarVal(it, con));
				it.slackAssignCon.push_back(c);
				it.numSlack++;
			case Constraint_tp::SP_DIST:
				addToRows = 1;
				break;
			case Constraint_tp::MAX_DIST:
			case Constraint_tp::MIN_DIST:
			case Constraint_tp::ENDSEG_MAX_DIST:
			case Constraint_tp::ENDSEG_MIN_DIST:
				it.X.push_back(pModel->multShoot_getSlackVarVal(it, con));
				it.slackAssignCon.push_back(c);	// remember where this slack variable is hiding
				it.numSlack++;
				// do NOT break here, continue on to do stuff for Constraint_tp::DIST as well
			case Constraint_tp::DIST:
			case Constraint_tp::ENDSEG_DIST:
				addToRows = 1;
				break;
			case Constraint_tp::MAX_DELTA_V:
			case Constraint_tp::DELTA_V:
				if(!foundDVCon){
					addToRows = 1;
					foundDVCon = true;

					if(con.getType() == Constraint_tp::MAX_DELTA_V){
						/* Add a slack variable to the end of design vector and keep track
						 * of which constraint it is assigned to; value of slack
						 * variable will be recomputed later
						 */
						it.X.push_back(pModel->multShoot_getSlackVarVal(it, con));
						it.numSlack++;
						it.slackAssignCon.push_back(c);
					}
				}else{
					throw Exception("MultShootEngine::multShoot: You can only apply ONE delta-V constraint");
				}
				break;
			case Constraint_tp::APSE:
			case Constraint_tp::ENDSEG_APSE:
			case Constraint_tp::JC:
			case Constraint_tp::ENDSEG_JC:
			case Constraint_tp::PSEUDOARC:
			case Constraint_tp::SEG_CONT_EX:
				addToRows = 1;
				break;
			case Constraint_tp::TOF_TOTAL:
				if(to_underlying(tofTp) <= 0)
					astrohelion::printWarn("MultShootEngine::multShoot: Attempting to constraint TOF without variable time... won't work!\n");
				
				if(!foundTOFCon)
					addToRows = 1;
				else
					throw Exception("MultShootEngine::multShoot: You can only apply ONE TOF constraint");
				break;
			case Constraint_tp::EPOCH:
				if(to_underlying(tofTp) <= 0)
					printWarn("MultShootEngine::multShoot: Attempting to constrain Epoch without variable time... won't work!\n");

				addToRows = 1;
				break;
			case Constraint_tp::RM_STATE:
			case Constraint_tp::RM_EPOCH:
			case Constraint_tp::RM_CTRL:
				// These constraints are handled differently
				addToRows = 0;
				break;
			default:
				printWarn("MultShootEngine::multShoot: Unhandled constraint: %s\n", con.getTypeStr());
				break;
		}

		// Save the index of the first row for this constraint
		it.conRows[c] = conRow;
		conRow += addToRows;	// remember we've added rows
		it.totalCons += addToRows;
	}// END of loop through constraints

	// Determine the number of free/design variables based on the system type
	it.totalFree = it.X.size();

	// Save the initial free variable vector
	it.X0 = it.X;

	// Print debugging information
	astrohelion::printVerb(verbosity >= Verbosity_tp::ALL_MSG, "  # Free: %d\n  # Constraints: %d\n", it.totalFree, it.totalCons);
	astrohelion::printVerb(verbosity >= Verbosity_tp::ALL_MSG, "  -> # Slack Variables: %d\n", it.numSlack);

	astrohelion::printVerb(verbosity >= Verbosity_tp::ALL_MSG, "ALL CONSTRAINTS:\n\n");
	if(verbosity >= Verbosity_tp::ALL_MSG){
		for(unsigned int n = 0; n < it.allCons.size(); n++){
			it.allCons[n].print();
		}
	}
	
	// Run the multiple shooting process
	return multShoot(it);
}//==========================================================

/**
 *  \brief Run a multiple shooting algorithm given an MultShootData object
 * 
 *  \param it A completely formed MultShootData object that describes a 
 *  multiple shooting problem. These are created from Arcset and its
 *  derivative types by the other implementation of multShoot()
 *  \return A corrected MultShootData object
 *  @see multShoot(Arcset*)
 *  \throws DivergeException if the multiple shooting process does not converge
 */
MultShootData MultShootEngine::multShoot(MultShootData it){
	it.count = 0;

	// create a simulation engine
	SimEngine simEngine;
	if(verbosity >= Verbosity_tp::DEBUG)
		simEngine.setVerbosity(static_cast<Verbosity_tp>(static_cast<int>(verbosity) - 1));
	else
		simEngine.setVerbosity(Verbosity_tp::NO_MSG);
	
	// Set both tolerances of simulation engine to be three orders of magnitude less corrector
	double simTol = tolF/1000 < 1e-15 ? 1e-15 : tolF/1000;
	simEngine.setAbsTol(simTol);
	simEngine.setRelTol(simTol);

	// Only need info about the final state, no need to generate lots of intermediate data points
	// This forces the integrator to use the Adams-Bashforth Adams-Moulton integration method,
	// which is most similar to Matlab's ode113
	simEngine.setVarStepSize(false);
	simEngine.setNumSteps(2);

	if(bFindEvent || bIgnoreCrash){
		simEngine.setMakeDefaultEvents(false);	// don't use crash events when searching for an event
	}

	// Define values for use in corrections loop
	double errF = 10*tolF, errX = 10*tolX;
	unsigned int coreStateSize = it.pArcIn->getSysData()->getDynamicsModel()->getCoreStateSize();

	Eigen::VectorXd oldX(it.totalFree, 1), newX(it.totalFree, 1), FX(it.totalCons, 1);

	// Loop through iterations; error checking is done inside the loop
	while(it.count < maxIts){
		if(it.count > 0){
			// Solve for newX and copy into working vector X
			oldX = Eigen::Map<Eigen::VectorXd>(&(it.X[0]), it.totalFree, 1);
			
			try{
				solveUpdateEq(it, oldX, FX, newX);
			}catch(LinAlgException &e){
				throw e;	// Rethrow error
			}

			it.X.clear();
			it.X.insert(it.X.begin(), newX.data(), newX.data()+it.totalFree);
		}

		it.FX.clear();					// Clear vectors each iteration
		it.FX.assign(it.totalCons, 0);	// Size the vectors and fill with zeros

		it.DF_elements.clear();
		it.DF_elements.reserve(it.totalCons * coreStateSize);

		// Fill each trajectory object with a propagated arc
		propSegsFromFreeVars(it, simEngine);
		// waitForUser();

		// Loop through all constraints and compute the constraint values, partials, and
		// apply them to the FX and DF matrices
		for(unsigned int c = 0; c < it.allCons.size(); c++){
			it.pArcIn->getSysData()->getDynamicsModel()->multShoot_applyConstraint(it, it.allCons[c], c);
			printVerb(verbosity >= Verbosity_tp::DEBUG, "* Applying %s constraint\n", it.allCons[c].getTypeStr());
		}

		// Check to see what the error is; if it's too high, update X and continue another iteration
		FX = Eigen::Map<Eigen::VectorXd>(&(it.FX[0]), it.totalCons, 1);
		errF = FX.norm();

		if(verbosity >= Verbosity_tp::DEBUG)
			reportConMags(it);

		// Compute error: difference between subsequent free variable vectors
		if(it.count > 0){
			Eigen::VectorXd diff = newX - oldX;
			errX = diff.norm();
		}

		it.count++;
		astrohelion::printVerbColor((bFindEvent && verbosity >= Verbosity_tp::ALL_MSG) || (!bFindEvent && verbosity > Verbosity_tp::NO_MSG),
			YELLOW, "It %02d : ||F(X)|| = %6.4e / %4.2e : ||dX|| = %6.4e / %4.2e\n", it.count, errF, tolF, errX, tolX);

		// End the iterations if the constraint error grows too large or if
		// the constraint error or step size reaches the desired precision
		if(errF > maxErr || errF < tolF || errX < tolX)
			break;
	}// end of corrections loop

	if(!bIgnoreDiverge){
		if( (errF > maxErr) || (errF > tolF && errX > tolX)){
			char msg[256];
			if(errF > maxErr){
				sprintf(msg, "MultShootEngine: Diverged! Constraint Error = %e > maxErr = %e", errF, maxErr);
			}else{
				sprintf(msg, "MultShootEngine: Diverged! Constraint Error = %e > tolF = %e", errF, tolF);
			}

			throw DivergeException(msg);
		}
	}

	if(it.pArcOut){
		try{
			// Save propagated data and free variable vector values to the output arcset
			if(bFullFinalProp){
				simEngine.setVarStepSize(true);
				propSegsFromFreeVars(it, simEngine, verbosity);
			}
			it.pArcIn->getSysData()->getDynamicsModel()->multShoot_createOutput(it);
		}catch(Exception &e){
			printErr("MultShootEngine::multShoot: Unable to create output arcset\n  Err: %s\n", e.what());
			throw e;
		}
	}
	
	return it;
}//=====================================================

/**
 *  \brief Propagate all segments along the arcset
 *  \details Initial conditions and other parameters for each integrated
 *  arc are obtained from the free variable vector or the input arcset
 * 
 *  \param it reference to the multiple shooting data structure
 *  \param sim reference to a simulalation engine initialized for multiple
 *  shooting propagations
 *  \param verbosity how verbose the output should be; the verbosity of the input
 *  SimEngine object is set separately (i.e., via sim.setVerbosity()) and is not affected
 *  by this input
 */
void MultShootEngine::propSegsFromFreeVars(MultShootData& it, SimEngine &sim, Verbosity_tp verbosity){
	unsigned int coreStateSize = it.pArcIn->getSysData()->getDynamicsModel()->getCoreStateSize();

	it.deltaVs.clear();
	it.deltaVs.assign(3*it.numNodes, 0);

	// initialize a vector of trajectory objects to store each propagated segment
	it.propSegs.clear();
	it.pArcIn->getSysData()->getDynamicsModel()->multShoot_initIterData(it);

	for(unsigned int s = 0; s < it.pArcIn->getNumSegs(); s++){
		// printf("Retrieving ICs for segment (ix %02d):\n", s);
		// Get simulation conditions from design vector via dynamic model implementation
		double t0 = 0, tof = 0;
		std::vector<double> ic(coreStateSize, 0);

		ControlLaw *pLaw = it.pArcIn->getSegRefByIx_const(s).getCtrlLaw();
		std::vector<double> ctrl0;
		if(pLaw){
			ctrl0.assign(pLaw->getNumStates(), 0);
		}

		it.pArcIn->getSysData()->getDynamicsModel()->multShoot_getSimICs(it, it.pArcIn->getSegRefByIx_const(s).getID(),
			&(ic.front()), &(ctrl0.front()), &t0, &tof);

		sim.setRevTime(tof < 0);
		
		printVerbColor(verbosity >= Verbosity_tp::DEBUG, MAGENTA, "Simulating segment %d:\n  t0 = %.4f\n  tof = %.4f\n", s, t0, tof);

		try{
			sim.runSim(ic, ctrl0, t0, tof, &(it.propSegs[s]), pLaw);
		}catch(DivergeException &e){
			if(verbosity >= Verbosity_tp::SOME_MSG){
				printf("%s", RED);
				printf("SimEngine integration diverged on segment %u...\n", s);
				printf("  > ic = [");
				for(unsigned int i = 0; i < ic.size(); i++){ printf(" %.4f ", ic[i]); }
				printf("]\n  > t0 = %.4f\n  > tof = %.4f\n", t0, tof);
			}
		}catch(Exception &e){
			printVerbColor(verbosity >= Verbosity_tp::SOME_MSG, RED, "SimEngine Error on segment %u:\n%s\nEnding corrections.\n", s, e.what());
		}

		// if(verbosity >= Verbosity_tp::DEBUG){
		// 	it.propSegs[s].print();
		// }

		std::vector<double> lastState = it.propSegs[s].getStateByIx(-1);
		int termID = it.pArcIn->getSegRefByIx_const(s).getTerminus();
		if(termID != Linkable::INVALID_ID){

			// Get the state of the terminal node
			MSVarMap_Obj stateVar = it.getVarMap_obj(MSVar_tp::STATE, termID);
			std::vector<double> state;
			if(stateVar.row0 == -1)
				state = it.pArcIn->getState(termID);
			else
				state = std::vector<double>(it.X.begin() + stateVar.row0, it.X.begin() + stateVar.row0 + stateVar.nRows);

			// velCon has false for a velocity state if there is a discontinuity between
			// the terminus of the segment and the terminal node
			std::vector<bool> velCon = it.pArcIn->getSegRefByIx_const(s).getVelCon();
			for(int i = 3; i < 6; i++){
				// Compute difference in velocity; if velCon[i-3] is true, then velocity
				// should be continuous and any difference is numerical error, so set to
				// zero by multiplying by not-true
				it.deltaVs[s*3+i-3] = !velCon[i-3]*(lastState[i] - state[i]);
			}
		}
	}
}//=====================================================

/**
 *	\brief Apply linear algebra to solve the update equation and obtain an updated free-variable vector
 *
 *	The update equation takes the form
 * 	\f[
 *		\vec{F}(\vec{X}) = D\vec{F}(\vec{X}) \left( \vec{X}_{n+1} - \vec{X}_n \right)
 *	\f]
 *	We know \f$ \vec{X}_n \f$, \f$ \vec{F}(\vec{X}) \f$ and \f$ D\vec{F}(\vec{X}) \f$, and we wish to solve for
 *	\f$ \vec{X}_{n+1} \f$. To do this, we need to invert or factor the Jacobian matrix \f$ D\vec{F}(\vec{X}) \f$.
 *	Assuming the Jacobian is non-singular, a solution can be obtained. Three possible scenarios can occur: either
 *	the system is over-constrained (no solution), perfectly constrained (square, one solution), or under constrained
 *	(infinitely many solutions).
 *
 *	In the first case, we can use least squares to find the closest possible solution. This is not implemented and
 *	the function will throw an error of the system is over constrained. In the second case, the equation is solved
 *	via LU factorization using GSL's linear algebra functions. Finally, if the system is under constrained, which 
 *	is the most common case, we compute the minimum-norm solution. We sequentially solve the following equations to
 *	arrive at the min-norm solution:
 *	\f{eqnarray*}{
 *		JJ^T \vec{w} &=& \vec{F}(\vec{X}) \\
 *		\vec{X}^* &=& J^T \vec{w}
 *	\f}
 *	where \f$ J \f$ is the Jacobian matrix, \f$ JJ^T \f$ is the associated Gram Matrix, and \f$ \vec{X}^* \f$ is the
 *	min-norm solution. If the Jacobian is non-singular, then the Gram Matrix will also be non-singular and the system
 *	can be solved. Note that \f$ \vec{X}^* \f$ is the min-norm solution for \f$ \vec{X}_{n+1} = \vec{X}_n \f$.
 *
 *	In all cases, errors will be thrown if the Jacobian is singular. This most likely indicates that there has been
 *	a coding error in the corrector, although singular Jacobians do occur when trajectories pass very near primaries.
 *
 *	\param it reference to the MultShootData object associated with the corrections process
 *	\param oldX constant reference to the current (previous) design vector
 *	\param FX constant reference to the current constraint vector
 *	\param newX reference to a vector in which to store the updated design variable vector
 *	
 *	\throws LinAlgException if the problem is over constrained (i.e. Jacobian has more rows than columns);
 *	\todo This can be updated to use a least-squares solution
 */
void MultShootEngine::solveUpdateEq(MultShootData& it, const Eigen::VectorXd& oldX, const Eigen::VectorXd& FX, Eigen::VectorXd& newX){
	if(it.totalCons == 1 && it.totalFree == 1){
		// If Jacobian is 1x1, skip all that linear algebra and just solve the equation
		newX = oldX - FX/(it.DF_elements[0].value());	// Update the design variable vector
	}else{
		// Jacobian is not scalar; use linear algebra to solve update equation

		Eigen::VectorXd fullStep(it.totalFree, 1);	// Create a vector to put the solution in
		
		// Construct the sparse Jacobian matrix
		SparseMatXCd J(it.totalCons, it.totalFree);
		J.setFromTriplets(it.DF_elements.begin(), it.DF_elements.end());
		J.makeCompressed();
		
		if(it.totalCons == it.totalFree){	// J is square, use regular inverse

			/* Use LU decomposition to invert the Jacobian matrix and find a vector
			w. Multiplying J^T by w yields the minimum-norm solution x, where x 
			lies in the column-space of J^T, or in the orthogonal complement of
			the nullptrspace of J.
			Source: <http://www.math.usm.edu/lambers/mat419/lecture15.pdf>
			 */
			
			// Info about solving Sparse matrix systems with Eigen:
			// <https://eigen.tuxfamily.org/dox/group__TopicSparseSystems.html>

			// Solve the system Jw = b (In this case, w = fullStep)
<<<<<<< HEAD
			Eigen::SparseLU<SparseMatXCd, Eigen::COLAMDOrdering<int> > luSolver;
			luSolver.analyzePattern(J);
			luSolver.factorize(J);
			if(luSolver.info() != Eigen::Success){
				checkDFSingularities(J);
				std::string err = eigenCompInfo2Str(luSolver.info());
				char msg[128];
				sprintf(msg, "MultShootEngine::solveUpdateEq: Could not factorize Jacobian matrix\nluSolver -> %s\n", 
					err.c_str());
				throw LinAlgException(msg);
			}
=======
			factorizeJacobian(J, FX, fullStep);
>>>>>>> bfaf2988

		}else{
			if(it.totalCons < it.totalFree){	// Under-constrained

				/* Use LU decomposition to invert the Gramm matrix and find a vector
				w. Multiplying J^T by w yields the minimum-norm solution x, where x 
				lies in the column-space of J^T, or in the orthogonal complement of
				the nullptrspace of J.
				Source: <http://www.math.usm.edu/lambers/mat419/lecture15.pdf>
				 */

				// Compute Gramm matrix
				SparseMatXCd JT = J.transpose();
				SparseMatXCd G = J*JT;		// G will always be symmetric

				// toCSV(J, "DF_cpp.csv");
				// toCSV(FX, "FX_cpp.csv");
				// toCSV(oldX, "X_cpp.csv");

				// Solve the system Gw = b
				Eigen::VectorXd w(G.cols(), 1);
				factorizeJacobian(G, FX, w);
				fullStep = JT*w;

				// Alternative Method: SVD
				// NOTE: This takes approximately five times as much computation time
				// JacobiSVD<MatrixXd> svd(JT, Eigen::ComputeFullV | Eigen::ComputeFullU);
				// svd.setThreshold(tolF/100.f);

				// MatrixXd singVals = svd.singularValues();
				// double svdTol = (1e-12)*singVals(0);	// First singular value is the biggest one

				// MatrixXd Z = MatrixXd::Zero(JT.rows(), JT.cols());
				// for(unsigned int r = 0; r < singVals.rows(); r++){
				// 	Z(r,r) = std::abs(singVals(r)) > svdTol ? 1.0/singVals(r) : 0;
				// }

				// fullStep = svd.matrixU() * Z * svd.matrixV().transpose() * FX;

			}else{	// Over-constrained
				throw LinAlgException("MultShootEngine::solveUpdateEq: System is over constrained... No solution implemented");
			}			
		}

		if(bLineSearchAttenFactor){
			bool checkLocalMin = false;
			chooseStep_LineSearch(it, oldX, FX, J, fullStep, newX, checkLocalMin);

			// This algorithm to check for the local min is lifted directly from the NumericalRecipes book,
			// section 9.7 in the `newt` function example
			if(checkLocalMin){
				double f = 0.5*FX.transpose()*FX;	// half the magnitude of the constraint vector
				double test = 0, temp = 0, denom = std::max(f, 0.5*FX.rows());
				Eigen::RowVectorXd grad_f = FX.transpose() * J;
				for(unsigned int i = 0; i < FX.rows(); i++){
					temp = std::abs(grad_f(i)) * std::max(newX(i), 1.0) / denom;
					if(temp > test)
						test = temp;
				}

				if(test < tolA){
					throw LinAlgException("MultShootEngine:solveUpdateEq: The line search has converged to a local minimum of f = (1/2) FX * FX. Try another initial guess for the design vector");
				}
			}
		}else{
			newX = oldX + fullStep;	// Update the design variable vector
		}
	}
}// End of solveUpdateEq() ============================

/**
 *  \brief Apply LU and/or QR factorization to solve the update equation
 *  \details LU factorization is attempted first; if this fails, QR factorization
 *  is attempted as it can be more robust
 * 
 *  \param J the Jacobian (or Gramm) matrix that needs to be factorized to solve the update equation
 *  \param FX constant reference to the current constraint vector
 *  \param out the solution to the equation J*out = FX
 */
void MultShootEngine::factorizeJacobian(const SparseMatXCd &J, const Eigen::VectorXd& FX, Eigen::VectorXd &out){
	// Construct an LU Solver
	Eigen::SparseLU<SparseMatXCd, Eigen::COLAMDOrdering<int> > luSolver;
	luSolver.compute(J);
	if(luSolver.info() != Eigen::Success){
		// If LU factorization fails, try QR factorization - it tends to be more robust, though slower
		printVerbColor(verbosity >= Verbosity_tp::SOME_MSG, RED, "LU Factorization failed, trying QR factorization to solve update equation.\n");
		Eigen::SparseQR<SparseMatXCd, Eigen::COLAMDOrdering<int> > qrSolver;
		
		qrSolver.compute(J);
		if(qrSolver.info() != Eigen::Success){
			checkDFSingularities(J);
			std::string err = eigenCompInfo2Str(qrSolver.info());
			char msg[256];
			sprintf(msg, "MultShootEngine::factorizeJacobian: Could not factorize Jacobian matrix.\nEigen error: %s\n", err.c_str());
			throw LinAlgException(msg);
		}else{
			// If the QR decomposition was successful, solve the equation
			out = qrSolver.solve(-FX);
			if(qrSolver.info() != Eigen::Success){
				checkDFSingularities(J);
					std::string err = eigenCompInfo2Str(qrSolver.info());
					char msg[256];
					sprintf(msg, "MultShootEngine::factorizeJacobian: Could not solve update equation (Jacobian)\nEigen error: %s\n", err.c_str());
					throw LinAlgException(msg);
			}
		}
	}else{
		// If the LU decomposition was successful, solve the equation
		out = luSolver.solve(-FX);
		if(luSolver.info() != Eigen::Success){
			checkDFSingularities(J);
			std::string err = eigenCompInfo2Str(luSolver.info());
			char msg[256];
			sprintf(msg, "MultShootEngine::factorizeJacobian: Could not solve update equation (Gramm)\nEigen error: %s\n", err.c_str());
			throw LinAlgException(msg);
		}
	}
}//====================================================

/**
 *  \brief Use a line search to scale the Newton step to ensure convergence
 *  \details Leveraging this method vastly improves the convergence behavior
 *  of the standard Newton-Raphson solver by scaling the default Newton step
 *  to ensure that each iteration is closer to the solution than the last. 
 *  
 *  This method uses the line search and backtracking algorithm detailed in 
 *  section 9.7, "Globally Convergent Methods for Nonlinear Systems of Equations"
 *  in the book, Numerical Recipes in C: The Art of Scientific Computing. The 
 *  implementation details are included in my MathSpec document.
 *  
 *  The algorithm uses information from the current and previous iteration to scale 
 *  the full Newton step and compute a new design vector, which is stored in
 *  the vector that newX references
 * 
 *  \param it reference to the current iteration data object. This stores the current
 *  constraint vector elements, Jacobian matrix elements, and design vector elements, 
 *  among other variables.
 *  \param oldX reference to the previous iteration's design vector
 *  \param oldFX reference to the previous iteration's constraint vector
 *  \param J reference to the Jacobian matrix, in compressed form
 *  \param fullStep reference to the full Newton step computed in solveUpdateEq()
 *  \param newX pointer to a vector to store the new design vector in. 
 *  \param checkLocalMin pointer to a boolean that is set to true if 
 *  X_old and X_new are too close to one another. In a minimization algorithm this usually 
 *  signals convergence and can be ignored. In a root-finding algorithm, this should trigger
 *  additional checks.
 */
void MultShootEngine::chooseStep_LineSearch(MultShootData& it, const Eigen::VectorXd& oldX, const Eigen::VectorXd& oldFX,
	const SparseMatXCd &J, const Eigen::VectorXd& fullStep, Eigen::VectorXd& newX, bool& checkLocalMin){

	double f_old = 0.5*oldFX.norm();
	checkLocalMin = false;

	// Initialize full step
	Eigen::VectorXd fullStep_scaled = fullStep;
	
	// Scale if attempted step is too big (i.e., if there is some unbounded thing going on)
	if(fullStep_scaled.norm() > ls_maxStepSize){
		fullStep_scaled *= ls_maxStepSize/fullStep_scaled.norm();
	}

	// Compute the gradient of the constraint vector magnitude; this is the initial rate of decrease
	Eigen::RowVectorXd slopeProd = oldFX.transpose() * J;
	slopeProd = slopeProd * fullStep_scaled;
	assert(slopeProd.rows() == 1 && slopeProd.cols() == 1);
	double initROD = slopeProd(0);	// initial rate of decrease

	if(initROD >= 0.0){
		printVerbColor(verbosity >= Verbosity_tp::SOME_MSG, RED, "  Line search: initROD = %e >= 0... roundoff error in update\n", initROD);
		
		// Use the analytical initial rate of descent by bypassing the update equation
		initROD = -1 * oldFX.transpose() * oldFX;
		printVerbColor(verbosity >= Verbosity_tp::SOME_MSG, BLUE, "  Line Search: Using analytical solution for initROD = %e\n", initROD);
		// throw DivergeException(msg);
	}

	// Compute min step size
	double big = 0, temp = 0;
	for(unsigned int i = 0; i < fullStep_scaled.rows(); i++){
		temp = std::abs(fullStep_scaled(i))/std::max(std::abs(oldX(i)), 1.0);
		if(temp > big)
			big = temp;
	}
	double minLambda = tolX/big;	// smallest permissible attenuation factor
	double lambda = 1;				// attenuation factor begins at 1

	printVerbColor(verbosity >= Verbosity_tp::ALL_MSG, BLUE, "  Line Search: Minimum attenuation factor = %.4e\n", minLambda);

	// Set up a simulation engine to propagate segments
	SimEngine sim;
	double simTol = tolF/1000 < 1e-15 ? 1e-15 : tolF/1000;
	sim.setAbsTol(simTol);
	sim.setRelTol(simTol);
	sim.setVarStepSize(false);
	sim.setNumSteps(2);
	sim.setMakeDefaultEvents(false);
	if(verbosity >= Verbosity_tp::DEBUG)
		sim.setVerbosity(static_cast<Verbosity_tp>(static_cast<int>(verbosity) - 1));
	else
		sim.setVerbosity(Verbosity_tp::NO_MSG);
	
	unsigned int maxCount = 10;		// Max number of line search iterations
	double lambda_next = 1;			// Storage for the next step size
	double lambda_prev = 1;			// Step size from the previous iteration of the line search
	double f = 1;					// Error term for the current iteration
	double f2 = 1;					// Error term from the previous iteration of the line search

	unsigned int coreDim = it.pArcIn->getSysData()->getDynamicsModel()->getCoreStateSize();

	for(unsigned int count = 0; count < maxCount; count++){
		// Compute next free variable vector give the current attenuation factor
		newX = oldX + lambda * fullStep_scaled;

		// Compute an updated constraint vector
		MultShootData tempData(it);
		tempData.FX.clear();
		tempData.FX.assign(tempData.totalCons, 0);
		tempData.DF_elements.clear();
		tempData.DF_elements.reserve(tempData.totalCons * coreDim);

		// Update free variable vector in the temporary data object
		assert(newX.rows() > 1 && newX.cols() == 1);
		tempData.X = std::vector<double>(newX.data(), newX.data() + newX.rows());
		
		// Do all those expensive function evaluations
		propSegsFromFreeVars(tempData, sim, verbosity);
		for(unsigned int c = 0; c < tempData.allCons.size(); c++){
			tempData.pArcIn->getSysData()->getDynamicsModel()->multShoot_applyConstraint(tempData, tempData.allCons[c], c);
		}

		// Compute magnitude of new FX vector
		temp = 0;
		for(unsigned int i = 0; i < tempData.FX.size(); i++){
			temp += tempData.FX[i]*tempData.FX[i];
		}
		// Scaled norm of the constraint vector (an error metric)
		f = 0.5*temp;

		if(lambda < minLambda){
			// Apparently, the "optimal" attenuation factor is approaching zero
			// Thus, the update delta X is zero, i.e., we've converged on X_old
			printVerbColor(verbosity >= Verbosity_tp::ALL_MSG, RED, "  Line search decreased past minimum bound.\n");
			newX = oldX;
			checkLocalMin = true;
			return;
		}


		if(f <= f_old + ls_alpha*lambda*initROD){
			printVerbColor(verbosity >= Verbosity_tp::ALL_MSG, BLUE, "  Line Search: attenuation factor = %.4e (%u its)\n", lambda, count);
			return;	// We're all set, so return!
		}else{	// Need to backtrack
			if(count == 0){
				// Approximate step-size as a quadratic, find attenuation factor that yields better guess
				lambda_next = -initROD/(2.0*(f - f_old - initROD));
			}else{
				// Approximate step-size as a cubic
				double term1 = f - f_old - lambda*initROD;
				double term2 = f2 - f_old - lambda_prev*initROD;
				double a = (term1/(lambda*lambda) - term2/(lambda_prev*lambda_prev))/(lambda - lambda_prev);
				double b = (-lambda_prev*term1/(lambda*lambda) + lambda*term2/(lambda_prev*lambda_prev))/(lambda - lambda_prev);

				if(a == 0){
					lambda_next = -initROD/(2.0*b);
				}else{
					double disc = b*b - 3*a*initROD;
					if(disc < 0){
						lambda_next = 0.5*lambda;
					}else if(b <= 0){
						lambda_next = (-b + sqrt(disc))/(3.0*a);
					}else{
						lambda_next = -initROD/(b + sqrt(disc));
					}

					// Ensure that attenuation factor decreases by at least a factor of 2
					if(lambda_next > 0.5*lambda){
						lambda_next = 0.5*lambda;
					}
				}
			}

			// Update storage for next iteration
			lambda_prev = lambda;
			f2 = f;

			// Ensure that attenuation factor decreases by no more than 90%
			lambda = std::max(lambda_next, 0.1*lambda);
		}
	}

	if(f <= f_old + ls_alpha*lambda*initROD)
		throw DivergeException("MultShootEngine::updateFreeVarVec: Line search for attenuation factor diverged.");

	printVerbColor(verbosity >= Verbosity_tp::SOME_MSG, BLUE, "  Line Search: attenuation factor = %.4e (%d its)\n", lambda, maxCount);
}//====================================================

/**
 *  \brief Checks the Jacobian (DF) matrix for singularities, i.e., rows
 *  or columns that contain only zeros
 * 
 *  \param DF Jacobian matrix employed in the correction process
 */
void MultShootEngine::checkDFSingularities(MatrixXRd DF){
	if(verbosity == Verbosity_tp::NO_MSG)
		return;

	bool foundSingularity = false;
	if(verbosity >= Verbosity_tp::SOME_MSG){
		for(unsigned int r = 0; r < DF.rows(); r++){
			if(DF.row(r).norm() == 0){
				printErr("Singular Jacobian! Row %u is all zeros\n", r);
				foundSingularity = true;
			}
		}

		for(unsigned int c = 0; c < DF.cols(); c++){
			if(DF.col(c).norm() == 0){
				printErr("Singular Jacobian! Column %u is all zeros\n", c);
				foundSingularity = true;
			}
		}
	}

	if(!foundSingularity)
		printColor(BLUE, "No singularity found in Jacobian\n");
}//====================================================

/**
 *  \brief Print out the magnitude of each constraint.
 *  \details This can be useful when debugging to highlight which constraints are unsatisfied
 * 
 *  \param it reference to an MultShootData object associated with a corrections process
 */
void MultShootEngine::reportConMags(const MultShootData& it){
	unsigned int conCount = 0;
	for(unsigned int r = 0; r < (it.FX.size()); r++){
        if(r == 0 && it.totalCons > 0){
            printf("Node %d %s Constraint:\n", it.allCons[conCount].getID(), it.allCons[conCount].getTypeStr());
        }else if(conCount < it.allCons.size() && r >= static_cast<unsigned int>(it.conRows[conCount+1])){
            conCount++;
            printf("Node %d %s Constraint:\n", it.allCons[conCount].getID(), it.allCons[conCount].getTypeStr());
        }
        printf("  ||row %03u||: %.6e\n", r, std::abs(it.FX[r]));
    }
}//===============================================================

/**
 *	\brief clean up data so that engine can be used again (or deconstructed safely)
 */
void MultShootEngine::cleanEngine(){
	astrohelion::printVerb(verbosity >= Verbosity_tp::ALL_MSG, "Cleaning the engine...\n");
	bIsClean = true;
}//====================================================

/**
 *  \brief Reset the multiple shooting engine to the default parameter values
 */
void MultShootEngine::reset(){
	if(!bIsClean)
		cleanEngine();

	tofTp = MSTOF_tp::VAR_FREE;
	maxIts = 20;
	tolF = 1e-12;
	tolX = 1e-14;
	tolA = 1e-12;
	bFindEvent = false;
	bIgnoreCrash = false;
	bIgnoreDiverge = false;
	bFullFinalProp = true;
	ls_alpha = 1e-4;
	ls_maxStepSize = 100;
}//====================================================

/**
 *  \brief Check the DF matrix for the multiple shooting algorithm using finite differencing
 *  \details This function checks to make sure the Jacobian matrix (i.e. DF) is correct
 *  by computing each partial derivative numerically via forward differencing.
 * 
 *  \param pNodeset A arcset with some constraints
 *  \param verbosity Specify how verbose the output is
 *  \param writeToFile Whether or not to write .csv or .mat files with relevant information
 *  
 *  \return whether or not the Jacobian matrix is "correct". Issues that result in a return 
 *  value of FALSE are: The Jacobian is singular (row or column of all zeros), or the differences
 *  between the numerically computed Jacobian and analytical Jacobian are large.
 */
bool MultShootEngine::finiteDiff_checkMultShoot(const Arcset *pNodeset, Verbosity_tp verbosity, bool writeToFile){
    MultShootEngine engine;  // Create engine with default settings
    return finiteDiff_checkMultShoot(pNodeset, engine, verbosity, writeToFile);
}//====================================================

/**
 *  \brief Check the DF matrix for the multiple shooting algorithm using finite differencing
 *  \details This function checks to make sure the Jacobian matrix (i.e. DF) is correct
 *  by computing each partial derivative numerically via forward differencing.
 * 
 *  \param pNodeset A arcset with some constraints
 *  \param engine correction engine object configured with the appropriate settings (i.e.,
 *  equal arc time, etc.). Note that the maxIts, verbosity, and ignoreDiverge
 *  attributes of the engine will be overridden by this function.
 *  \param verbosity Specify how verbose the output is
 *  \param writeToFile Whether or not to write .csv or .mat files with relevant information
 *  
 *  \return whether or not the Jacobian matrix is "correct". Issues that result in a return 
 *  value of FALSE are: The Jacobian is singular (row or column of all zeros), or the differences
 *  between the numerically computed Jacobian and analytical Jacobian are large.
 */
bool MultShootEngine::finiteDiff_checkMultShoot(const Arcset *pNodeset, MultShootEngine engine, Verbosity_tp verbosity, bool writeToFile){
    printVerb(verbosity >= Verbosity_tp::SOME_MSG, "Finite Diff: Checking DF matrix...\n");
    // Create multiple shooter that will only do 1 iteration
    MultShootEngine corrector(engine);
    corrector.setMaxIts(1);
    corrector.setVerbosity(verbosity < Verbosity_tp::DEBUG ? Verbosity_tp::NO_MSG : Verbosity_tp::ALL_MSG);
    corrector.setIgnoreDiverge(true);
    corrector.setFullFinalProp(false);

    // Run multiple shooter to get X, FX, and DF
    MultShootData it = corrector.multShoot(pNodeset, nullptr);
    Eigen::VectorXd FX = Eigen::Map<Eigen::VectorXd>(&(it.FX[0]), it.totalCons, 1);
    SparseMatXCd sparseDF(it.totalCons, it.totalFree);
    sparseDF.setFromTriplets(it.DF_elements.begin(), it.DF_elements.end());
    MatrixXRd DF = MatrixXRd(sparseDF);
    // MatrixXRd DF = Eigen::Map<MatrixXRd>(&(it.DF[0]), it.totalCons, it.totalFree);
    MatrixXRd DFest = MatrixXRd::Zero(it.totalCons, it.totalFree);

    if(writeToFile){
        astrohelion::toCSV(DF, "FiniteDiff_DF.csv");
    }

    double pertSize = 1e-8;
    #pragma omp parallel for firstprivate(it, corrector) schedule(dynamic)
    for(int i = 0; i < it.totalFree; i++){
        std::vector<double> pertX = it.X0;      // Copy unperturbed state vetor
        pertX[i] += pertSize;                   // add perturbation
        it.X = pertX;                           // Copy into iteration data
        MultShootData pertIt = corrector.multShoot(it);     // Correct perturbed state
        Eigen::VectorXd FX_up = Eigen::Map<Eigen::VectorXd>(&(pertIt.FX[0]), it.totalCons, 1);

        // Do another process for opposite direction
        pertX = it.X0;
        pertX[i] -= pertSize;
        it.X = pertX;
        pertIt = corrector.multShoot(it);
        Eigen::VectorXd FX_down = Eigen::Map<Eigen::VectorXd>(&(pertIt.FX[0]), it.totalCons, 1);

        // An iteration for twice the perturbation up
        pertX = it.X0;
        pertX[i] += 2*pertSize;
        it.X = pertX;
        pertIt = corrector.multShoot(it);
        Eigen::VectorXd FX_2up = Eigen::Map<Eigen::VectorXd>(&(pertIt.FX[0]), it.totalCons, 1);

        // An iteration for twice the perturbation down
        pertX = it.X0;
        pertX[i] -= 2*pertSize;
        it.X = pertX;
        pertIt = corrector.multShoot(it);
        Eigen::VectorXd FX_2down = Eigen::Map<Eigen::VectorXd>(&(pertIt.FX[0]), it.totalCons, 1);


        // Compute central difference
        Eigen::VectorXd col = (-1*FX_2up + 8*FX_up - 8*FX_down + FX_2down)/std::abs(12*pertSize);   // Five-point stencil
        // Eigen::VectorXd col = (FX_up - FX_down)/std::abs(2*pertSize);   // Central Difference
        // Eigen::VectorXd col = (FX_up - FX)/std::abs(pertSize);       // Forward difference
        DFest.block(0, i, it.totalCons, 1) = col;
    }


    MatrixXRd diff = DF - DFest;
    MatrixXRd DF_abs = DF.cwiseAbs();       // Get coefficient-wise absolute value
    MatrixXRd DFest_abs = DFest.cwiseAbs();

    diff = diff.cwiseAbs();                     	// Get coefficient-wise aboslute value
    MatrixXRd relDiff = MatrixXRd::Zero(diff.rows(), diff.cols());	// Relative differences (divide by magnitude of each value)

    // Divide each element by the magnitude of the DF element to get a relative difference magnitude
    for(int r = 0; r < diff.rows(); r++){
        for(int c = 0; c < diff.cols(); c++){
            // If one of the elements is zero, let the difference just be the difference; no division
            if(DF_abs(r,c) > 1e-13 && DFest_abs(r,c) > 1e-13)   // consider 1e-13 to be zero
                relDiff(r,c) = diff(r,c)/DF_abs(r,c);
        }
    }
    
    if(writeToFile){
        astrohelion::toCSV(DFest, "FiniteDiff_DFest.csv");
        astrohelion::toCSV(diff, "FiniteDiff_Diff.csv"); 
        astrohelion::toCSV(relDiff, "FiniteDiff_RelDiff.csv");
    }

    // Compute the largest coefficient in each row and column
    std::vector<unsigned int> rowMaxIndex(diff.rows(), 0), colMaxIndex(diff.cols(), 0);
    Eigen::VectorXd rowMax(diff.rows(), 1);
    Eigen::VectorXd colMax(diff.cols(), 1);
    for(unsigned int r = 0; r < diff.rows(); r++){
    	rowMax(r) = diff.row(r).maxCoeff(&rowMaxIndex[r]);
    }
	for(unsigned int c = 0; c < diff.cols(); c++){
		colMax(c) = diff.col(c).maxCoeff(&colMaxIndex[c]);
	}

    // Eigen::VectorXd rowMax = diff.rowwise().maxCoeff();
    // Eigen::RowVectorXd colMax = diff.colwise().maxCoeff();

    // Make a map that links the row number (column in the Jacobian matrix)
    // of the free variable to the MSVarMap_Key that represents the MSVarMap_Obj 
    // that contains information about the free variable
    std::map<int, MSVarMap_Key> freeVarMap_rowNumToKey;
    for(auto& obj : it.freeVarMap){
    	if(obj.second.row0 != -1){
	        for(int r = 0; r < obj.second.nRows; r++){
	        	freeVarMap_rowNumToKey[obj.second.row0 + r] = obj.first;
	        }
	    }
    }

    unsigned int rowMaxMaxIx = 0, colMaxMaxIx = 0;
    double rowMaxMax = rowMax.maxCoeff(&rowMaxMaxIx);
    double colMaxMax = colMax.maxCoeff(&colMaxMaxIx);
    int errScalar = 100000;

    bool goodDF = true;
    for(unsigned int r = 0; r < DF.rows(); r++){
    	if(DF.row(r).norm() == 0){
    		printVerbColor(verbosity >= Verbosity_tp::SOME_MSG, BOLDRED,
    			"Singular Jacobian: row %u contains only zeros\n", r);

    		goodDF = goodDF && false;
    	}
    }

    for(unsigned int c = 0; c < DF.cols(); c++){
    	if(DF.col(c).norm() == 0){
    		printVerbColor(verbosity >= Verbosity_tp::SOME_MSG, BOLDRED,
    			"Singular Jacobian: column %u contains only zeros\n", c);

    		goodDF = goodDF && false;
    	}
    }

    if(rowMaxMax < errScalar*pertSize && colMaxMax < errScalar*colMaxMax){
        if(verbosity >= Verbosity_tp::SOME_MSG)
        printVerbColor(verbosity >= Verbosity_tp::SOME_MSG, BOLDGREEN,
        	"No significant errors! (Abs diff is small)\n");

        goodDF = goodDF && true;
    }else{

    	if(rowMaxMax >= errScalar*pertSize){
    		// row error is too big
    		if(relDiff(rowMaxMaxIx, rowMaxIndex[rowMaxMaxIx]) < errScalar*pertSize){
    			// The relative difference is small enough
    			printVerbColor(verbosity >= Verbosity_tp::SOME_MSG, BOLDGREEN,
    				"No significant errors! (Abs diff is large, rel diff is small)\n");
    			goodDF = goodDF && true;
    		}else{
    			printColor(BOLDRED, "Significant errors (Abs diff and Rel diff)\n");
    			goodDF = goodDF && false;
    		}
    	}else{
    		// Column error is too big
    		if(relDiff(colMaxIndex[colMaxMaxIx], colMaxMaxIx) < errScalar*pertSize){
    			printVerbColor(verbosity >= Verbosity_tp::SOME_MSG, BOLDGREEN,
    				"No significant errors! (Abs diff is large, rel diff is small)\n");
    			goodDF = goodDF && true;
    		}else{
    			printColor(BOLDRED, "Significant errors (Abs diff and Rel diff)\n");
    			goodDF = goodDF && false;
    		}
    	}
    }

    // Print out big table of information
    if((!goodDF && verbosity >= Verbosity_tp::SOME_MSG) || verbosity >= Verbosity_tp::DEBUG){
        printf("Maximum relative difference between computed DF and estimated DF\n");
        int conCount = 0;
        for(long r = 0; r < rowMax.size(); r++){
            if(r == 0 && it.totalCons > 0){
                printf("Applies to %s %d: %s Constraint:\n", 
                    Constraint::getAppTypeStr(it.allCons[conCount].getAppType()),
                    it.allCons[conCount].getID(), it.allCons[conCount].getTypeStr());
            }else if(conCount+1 < static_cast<int>(it.allCons.size()) && r >= it.conRows[conCount+1]){
                conCount++;
                printf("Applies to %s %d: %s Constraint:\n", 
                    Constraint::getAppTypeStr(it.allCons[conCount].getAppType()),
                    it.allCons[conCount].getID(), it.allCons[conCount].getTypeStr());
            }
            astrohelion::printColor(rowMax[r] > errScalar*pertSize || std::isnan(rowMax[r]) ? RED : GREEN,
                "  row %03zu: %.6e (Abs) %.6e (Rel)\n", r, rowMax[r], relDiff(r, rowMaxIndex[r]));
        }
        for(long c = 0; c < colMax.size(); c++){
            std::string parent = "unknown";
            std::string type = "unknown";
            MSVarMap_Key key;
            try{
                key = freeVarMap_rowNumToKey.at(c);
                MSVarMap_Obj obj = it.freeVarMap.at(key);
                parent = MSVarMap_Obj::parent2str(obj.parent);
                type = MSVarMap_Key::type2str(key.type);
            }catch(std::out_of_range &e){}

            astrohelion::printColor(colMax[c] > errScalar*pertSize || std::isnan(colMax[c]) ? RED : GREEN,
                "Col %03zu: %s (%d)-owned %s: %.6e (Abs) %.6e (Rel)\n", c, parent.c_str(), key.id,
                type.c_str(), colMax[c], relDiff(colMaxIndex[c], c));
        }
    }

    return goodDF;
}//====================================================

/**
 *  \brief Compute the total delta-V along a corrected arcset
 * 
 *  \param it reference to an MultShootData object associated with a corrections process
 *  \return the total delta-V, units consistent with the arcset's stored velocity states
 */
double MultShootEngine::getTotalDV(const MultShootData& it){
    double total = 0;
    for(unsigned int n = 0; n < it.deltaVs.size()/3; n++){
        total += sqrt(it.deltaVs[3*n + 0]*it.deltaVs[3*n + 0] +
            it.deltaVs[3*n + 1]*it.deltaVs[3*n + 1] + 
            it.deltaVs[3*n + 2]*it.deltaVs[3*n + 2]);
    }
    return total;
}//=====================================================

}// END of Astrohelion namespace<|MERGE_RESOLUTION|>--- conflicted
+++ resolved
@@ -735,21 +735,7 @@
 			// <https://eigen.tuxfamily.org/dox/group__TopicSparseSystems.html>
 
 			// Solve the system Jw = b (In this case, w = fullStep)
-<<<<<<< HEAD
-			Eigen::SparseLU<SparseMatXCd, Eigen::COLAMDOrdering<int> > luSolver;
-			luSolver.analyzePattern(J);
-			luSolver.factorize(J);
-			if(luSolver.info() != Eigen::Success){
-				checkDFSingularities(J);
-				std::string err = eigenCompInfo2Str(luSolver.info());
-				char msg[128];
-				sprintf(msg, "MultShootEngine::solveUpdateEq: Could not factorize Jacobian matrix\nluSolver -> %s\n", 
-					err.c_str());
-				throw LinAlgException(msg);
-			}
-=======
 			factorizeJacobian(J, FX, fullStep);
->>>>>>> bfaf2988
 
 		}else{
 			if(it.totalCons < it.totalFree){	// Under-constrained
