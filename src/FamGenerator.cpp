/**
 *	\file FamGenerator.cpp
 *	\brief Generate families of orbits
 *
 *	So far, this only applies to the CR3BP
 *	
 *	\author Andrew Cox
 *	\version May 25, 2016
 *	\copyright GNU GPL v3.0
 */
/*
 *  Astrohelion 
 *  Copyright 2015-2017, Andrew Cox; Protected under the GNU GPL v3.0
 *  
 *  This file is part of Astrohelion
 *
 *  Astrohelion is free software: you can redistribute it and/or modify
 *  it under the terms of the GNU General Public License as published by
 *  the Free Software Foundation, either version 3 of the License, or
 *  (at your option) any later version.
 *
 *  Astrohelion is distributed in the hope that it will be useful,
 *  but WITHOUT ANY WARRANTY; without even the implied warranty of
 *  MERCHANTABILITY or FITNESS FOR A PARTICULAR PURPOSE.  See the
 *  GNU General Public License for more details.
 *
 *  You should have received a copy of the GNU General Public License
 *  along with Astrohelion.  If not, see <http://www.gnu.org/licenses/>.
 */
 
#include "FamGenerator.hpp"

#include "AsciiOutput.hpp"
#include "BodyData.hpp"
#include "Constraint.hpp"
#include "Event.hpp"
#include "EigenDefs.hpp"
#include "Fam_cr3bp.hpp"
#include "FamMember_cr3bp.hpp"
#include "LinMotionEngine.hpp"
#include "MultShootData.hpp"
#include "Arcset_cr3bp.hpp"
#include "SimEngine.hpp"
#include "SysData_cr3bp.hpp"
#include "Utilities.hpp"

#include <Eigen/Dense>

#include <cmath>


namespace astrohelion{
//-----------------------------------------------------
//      *structors
//-----------------------------------------------------

/**
 *	\brief simple, do-nothing constructor
 */
FamGenerator::FamGenerator(){}

/** 
 *	\brief Copy constructor
 *	\param f a family generator reference
 */
FamGenerator::FamGenerator(const FamGenerator &f){
	copyMe(f);
}//====================================================

/**
 *  \brief Destructor
 */
FamGenerator::~FamGenerator(){}

//-----------------------------------------------------
//      Operators
//-----------------------------------------------------

/**
 *	\brief Copy operator
 *	\param f a family generator reference
 */
FamGenerator& FamGenerator::operator =(const FamGenerator &f){
	copyMe(f);
	return *this;
}//====================================================

//-----------------------------------------------------
//      Set and Get Methods
//-----------------------------------------------------

/**
 *	\brief Set the continuation type/method
 *	\param t continuation type
 */
void FamGenerator::setContType(Continuation_tp t){ contType = t; }

/**
 *	\brief Set the slope threshold
 *
 *	This quantity is used to determine which independent variable to fix. If 
 *	one variable is changeing quickly while the other is not, the algorithm changes
 *	the continuation scheme to vary the more slowly-changing variable, increasing
 *	accuracy and allowing the code to move around corners in the independent
 *	variable space.
 *
 *	\param d the slope threshold
 */
void FamGenerator::setSlopeThresh(double d){ slopeThresh = std::abs(d); }

/** 
 *	\brief Set the step size we take when performing simple continuation
 *
 *	The default value is 0.0005
 *	\param d the step size, non-dimensional units
 */
void FamGenerator::setStep_simple(double d){ step_simple = d; }

/** 
 *	\brief Set the step size we take when performing advanced continuation
 *	using independent variable #1
 *
 *	The default value is 0.005
 *	\param d the step size, non-dimensional units
 */
void FamGenerator::setStep_fitted_1(double d){ step_fitted_1 = d; }

/** 
 *	\brief Set the step size we take when performing advanced continuation
 *	using independent variable #1
 *
 *	The default value is 0.005
 *	\param d the step size, non-dimensional units
 */
void FamGenerator::setStep_fitted_2(double d){ step_fitted_2 = d; }

/**
 * \brief  Set the corrector tolerance for the family generator
 * \details This is the tolerance that a periodic orbit will be
 * judged by; if constraints are not met to this tolerance, no
 * periodic orbit will be returned. Note that a looser tolerance may
 * allow continuation to make more prorgress
 * 
 * \param t corrector tolerance, non-dimensional
 */
void FamGenerator::setTol(double t){ tol = t; }

/**
 *	\brief Set the number of nodes used for corrections processes
 *
 *	The default value is 3
 *	\param n the number of nodes
 */
void FamGenerator::setNumNodes(int n){ numNodes = n; }

/**
 *	\brief Set the maximum number of orbits for this family
 *
 *	The default value is 500
 *	\param n the number of orbits
 */
void FamGenerator::setNumOrbits(int n){ numOrbits = n; }

/**
 *  \brief Set the minimum step size for any of the stepping values
 * 
 *  \param s Nondimensional minimum step size
 */
void FamGenerator::setMinStepSize(double s){ minStepSize = s;}

/**
 *  \brief Set the maximum step size for any of the stepping values
 * 
 *  \param s Nondimensional maximum step size
 */
void FamGenerator::setMaxStepSize(double s){ maxStepSize = s;}

//-----------------------------------------------------
//      Operations and Utility
//-----------------------------------------------------

/** 
 *	\brief Copy this object from the specified guy
 *	\param f the source family generator
 */
void FamGenerator::copyMe(const FamGenerator &f){
	Engine::copyBaseEngine(f);
	numOrbits = f.numOrbits;
	numSimple = f.numSimple;
	step_simple = f.step_simple;
	step_fitted_1 = f.step_fitted_1;
	step_fitted_2 = f.step_fitted_2;
	curveFitMem = f.curveFitMem;
	tol = f.tol;
}//====================================================

/**
 *	\brief Generate a Lyapunov family in the CR3BP
 *
 *	Tuning:
 *
 *	- The L1 region is typically a little more sensitive, so try smaller step sizes
 *	- A good initial guess for r0 is 0.001; smaller values may be possible, but the
 *	  corrector often has trouble.
 *	
 *	\param LPt The Lagrange point number [1-5]
 *	\param x0 the initial displacement from the Lagrange point along the x-axis.
 *	\param pFam pointer to system data object the orbit exists in
 *	
 *	\return a family of orbits
 *	\throws Exception if <tt>LPt</tt> is invalid
 */
void FamGenerator::cr3bp_generateLyap(int LPt, double x0, Fam_cr3bp *pFam){
	if(LPt < 1 || LPt > 3)
		throw Exception("FamGenerator::cr3bp_generateLyap: Invalid LPt number");

	// Get initial guess from linearization
	double LPt_data[] = {0,0,0};
	DynamicsModel_cr3bp::getEquilibPt(pFam->getSysDataPtr(), LPt, 1e-14, LPt_data);

	// Begin solving - get linear approximation at ICs
	double r0[] = {x0, 0, 0};
	LinMotionEngine linEngine;
	Arcset_cr3bp linTraj = linEngine.getCR3BPLinear(LPt, r0,
		LinMotion_tp::ELLIP, pFam->getSysDataPtr());

	pFam->setSortType(FamSort_tp::SORT_X);

	if(contType == Continuation_tp::NAT_PARAM){
	
		std::vector<int> indVars;
		indVars.push_back(0);	// We're going to fix the x-coordinate in the corrector to keep it from slipping
		indVars.push_back(4);	// Optionally, allow y-dot to be an independent variable if x is changing too quickly
		std::vector<int> depVars {4}; // Predict y-dot with least squares in the algorithm
		std::vector<Mirror_tp> mirrorTypes {Mirror_tp::MIRROR_XZ, Mirror_tp::MIRROR_XZ};
		cr3bp_natParamCont(pFam, linTraj, mirrorTypes, indVars, depVars, 1);

	}else if(contType == Continuation_tp::PSEUDO_ARC){
		// Get the initial state and tof from the linearization
		std::vector<double> IC = linTraj.getStateByIx(0);
		double tof = linTraj.getTimeByIx(-1);

		// Correct the initial guess to a true periodic orbit; we need a full DF matrix
		// for a CONVERGED family member to start PAC
		std::vector<int> fixStates {0};
		int order = 1;
		Arcset_cr3bp perOrbit = cr3bp_getPeriodic(pFam->getSysDataPtr(), IC, tof, numNodes, order, Mirror_tp::MIRROR_XZ, fixStates, tol);

		// Turn trajectory object into nodeset; double number of nodes
		// Arcset_cr3bp initGuess(perOrbit, 2*numNodes-1);

		// Apply Pseudo Arclength Continuation: Ignore y (ix = 0) for periodicity, force y to equal 0 at node 0
		int sign = IC[0] - LPt_data[0] < 0 ? -1 : 1;	// force the first step to be away from Lagrange point
		std::vector<int> initDir {sign, 0, 0, 0, 0, 0};
		cr3bp_pseudoArcCont(pFam, perOrbit, Mirror_tp::MIRROR_XZ, initDir);
	}
}//====================================================

/**
 *	\brief Generate a Halo family in the CR3BP
 *
 *	The halo family is generated by finding the first Lyapunov bifurcation and 
 *	perturbing it into a 3D family.
 *
 *	Tuning:
 *	
 *	- To generate the Northern Halo families, choose initStepSize > 0 for L2 and < 0
 *	for L1 and L3. In the Earth-Moon system, 20 km (5.2e-5 non-dim) is a good magnitude.
 *
 *	\param lyapFamFile the location of a Lyapunov family file. 
 *	\param initStepSize the size of the initial step away from the bifurcating
 *	Lyapunov orbit (non-dimensional units)
 *	\param pHaloFam pointer to the halo orbit family object
 */
void FamGenerator::cr3bp_generateHalo(const char* lyapFamFile, double initStepSize, Fam_cr3bp *pHaloFam){
	Fam_cr3bp lyapFam(lyapFamFile);
	
	if(lyapFam.getSysData() != pHaloFam->getSysData())
		throw Exception("FamGenerator::cr3bp_generateHalo: Halo family must have same system data as lyapunov it bifurcates from");

	Fam_cr3bp haloFam(lyapFam.getSysData());	

	// Try to find bifurcations
	lyapFam.sortMembers();
	lyapFam.sortEigs();
	std::vector<int> bifs = lyapFam.findBifurcations();

	if(bifs.size() == 0){
		astrohelion::printErr("Could not locate any bifurcations in the Lyapunov family; extiting...\n");
	}

	if(bifs.size() != 3)
		astrohelion::printWarn("The # of bifurcations in the Lyap family != 3... something may be wrong!\n");

	std::vector<double> IC = lyapFam.getMember(bifs[0]).getIC();
	double period = lyapFam.getMember(bifs[0]).getTOF();
	int numNodes = 3;
	std::vector<int> fixStates {2};	// force z to be out of plane
	IC[2] += initStepSize;

	Arcset_cr3bp firstHalo = cr3bp_getPeriodic(pHaloFam->getSysDataPtr(), IC, period,
		numNodes, 1, Mirror_tp::MIRROR_XZ, fixStates, tol);

	if(contType == Continuation_tp::NAT_PARAM){
		std::vector<int> indVars {2,0};	// begin stepping in z, optionally using x
		std::vector<int> depVars {4};	// Predict y-dot with least-squares
		std::vector<Mirror_tp> mirrorTypes {Mirror_tp::MIRROR_XZ, Mirror_tp::MIRROR_XZ};

		// Set the simple step size to be negative if the user inputs a negative step-off distance
		if(step_simple > 0 && initStepSize < 0)
			step_simple *= -1;

		cr3bp_natParamCont(pHaloFam, firstHalo, mirrorTypes, indVars, depVars, 1);
	}else if(contType == Continuation_tp::PSEUDO_ARC){

		// Turn trajectory object into nodeset; double number of nodes
		// Arcset_cr3bp initGuess(firstHalo, 2*numNodes-1);

		int sign = initStepSize < 0 ? -1 : 1;
		std::vector<int> initDir {0, 0, sign, 0, 0, 0};
		cr3bp_pseudoArcCont(pHaloFam, firstHalo, Mirror_tp::MIRROR_XZ, initDir);
	}
}//=======================================================

/**
 *	\brief Generate an Axial family in the CR3BP
 *
 *	The axial family is generated by finding the second Lyapunov bifurcation
 *	and perturbing it in the z-dot direction.
 *
 *	Tuning:
 *	
 *	- To generate the Northern Axial families, choose initStepSize > 0. In the
 *	  Earth-Moon system, a magnitude of 1e-4 works well
 *
 *	\param lyapFamFile the filepath to a lyapunov family file
 *	\param initStepSize the initial step-off in the z-dot direction
 *	\param pAxialFam pointer to the axial orbit family object
 */
void FamGenerator::cr3bp_generateAxial(const char* lyapFamFile, double initStepSize, Fam_cr3bp *pAxialFam){
	Fam_cr3bp lyapFam(lyapFamFile);

	if(lyapFam.getSysData() != pAxialFam->getSysData()){
		throw Exception("FamGenerator::cr3bp_generateAxial: Axial family must have same system data as the lyapunov it bifurcates from");
	}

	// Try to find bifurcations
	lyapFam.sortMembers();
	lyapFam.sortEigs();
	std::vector<int> bifs = lyapFam.findBifurcations();

	if(bifs.size() == 0){
		astrohelion::printErr("Could not locate any bifurcations in the Lyapunov family; extiting...\n");
	}

	if(bifs.size() != 3)
		astrohelion::printWarn("The # of bifurcations in the Lyap family != 3... something may be wrong!\n");

	std::vector<double> IC = lyapFam.getMember(bifs[1]).getIC();
	double period = lyapFam.getMember(bifs[1]).getTOF();
	int numNodes = 3;
	std::vector<int> fixStates {5};	// force z-dot to be non-zero
	IC[5] += initStepSize;

	Arcset_cr3bp firstAxial = cr3bp_getPeriodic(pAxialFam->getSysDataPtr(), IC, period,
		numNodes, 1, Mirror_tp::MIRROR_X_AX_H, fixStates, tol);

	if(contType == Continuation_tp::NAT_PARAM){
		std::vector<int> indVars {5,4};	// begin stepping in z-dot, optionally use y-dot
		std::vector<int> depVars {0,6};	// Predict x and period with least squares
		std::vector<Mirror_tp> mirrorTypes {Mirror_tp::MIRROR_X_AX_H, Mirror_tp::MIRROR_X_AX_V};

		// Set the simple step size to be negative if the user inputs a negative step-off distance
		if(step_simple > 0 && initStepSize < 0)
			step_simple *= -1;

		cr3bp_natParamCont(pAxialFam, firstAxial, mirrorTypes, indVars, depVars, 1);
	}else if(contType == Continuation_tp::PSEUDO_ARC){
		// Turn trajectory object into nodeset; double number of nodes
		// Arcset_cr3bp initGuess(firstAxial, 2*numNodes-1);

		int sign = initStepSize < 0 ? -1 : 1;
		std::vector<int> initDir {0, 0, 0, 0, 0, sign};
		cr3bp_pseudoArcCont(pAxialFam, firstAxial, Mirror_tp::MIRROR_X_AX_H, initDir);
	}
}//====================================================

/**
 *  \brief Generate a family of vertical orbits
 * 
 *  \param axialFamFile a pointer to a file containing the axial family at the same 
 *  collinear point as the desired vertical family
 *  \param initStepSize initial step size from the bifurcating axial orbit
 *  \param pVertFam pointer to the vertical orbit family object
 *  
 *  \return a family of vertical orbits
 */
void FamGenerator::cr3bp_generateVertical(const char* axialFamFile, double initStepSize, Fam_cr3bp *pVertFam){
	Fam_cr3bp axialFam(axialFamFile);

	if(axialFam.getSysData() != pVertFam->getSysData()){
		throw Exception("FamGenerator::cr3bp_generateVertical: Vertical family must have the same system data object as the axial family it bifurcates from");
	}

	// Try to find bifurcations
	axialFam.sortMembers();
	axialFam.sortEigs();
	std::vector<int> bifs = axialFam.findBifurcations();

	if(bifs.size() == 0){
		astrohelion::printErr("Could not locate any bifurcations in the Axial family; exiting...\n");
	}

	if(bifs.size() > 2){
		astrohelion::printWarn("Axial family has more than 2 bifurcations... may be incorrect and yield unexpected results\n");
	}

	for(unsigned int i = 0; i < bifs.size(); i++){
		printf("Axial Bifurcation at orbit %d\n", bifs[i]);
	}

	std::vector<double> IC = axialFam.getMember(bifs[0]).getIC();
	double period = axialFam.getMember(bifs[0]).getTOF();

	// The axial family has ICs at the x-axis; I want the vertical family to have ICs at the top of their figure 8's,
	// so the first step is to integrate to that point
	SimEngine sim;
	sim.addEvent(Event(Event_tp::XZ_PLANE, 0, true));	// Stop integrated at XZ plane, going opposite direction as initial state
	Arcset_cr3bp quarterArc(pVertFam->getSysDataPtr());
	sim.runSim(IC, period/3, &quarterArc);	// 1/3 period should be long enough to fly 1/4 of the trajectory

	IC = quarterArc.getStateByIx(-1);

	int numNodes = 3;
	std::vector<int> fixStates {2}; // force z-dot to be non-zero
	IC[2] += initStepSize;

	Arcset_cr3bp firstVertical = cr3bp_getPeriodic(pVertFam->getSysDataPtr(), IC, period,
		numNodes, 2, Mirror_tp::MIRROR_XZ, fixStates, tol);

	if(contType == Continuation_tp::NAT_PARAM){
		std::vector<int> indVars {2, 0};	// Begin stepping in z, optionally use x
		std::vector<int> depVars {5, 6}; 	// Predict y-dot and period with least squares
		std::vector<Mirror_tp> mirrorTypes {Mirror_tp::MIRROR_XZ, Mirror_tp::MIRROR_XZ};

		// Set the simple step size to be negative if the user inputs a negative step-off distance
		if(step_simple > 0 && initStepSize < 0)
			step_simple *= -1;

		cr3bp_natParamCont(pVertFam, firstVertical, mirrorTypes, indVars, depVars, 2);
	}else if(contType == Continuation_tp::PSEUDO_ARC){
		// Turn trajectory object into nodeset; double number of nodes
		// Arcset_cr3bp initGuess(firstVertical, 2*numNodes-1);

		int sign = initStepSize < 0 ? -1 : 1;

		std::vector<int> initDir {0, 0, sign, 0, 0, 0};
		cr3bp_pseudoArcCont(pVertFam, firstVertical, Mirror_tp::MIRROR_XZ, initDir);
	}
}//====================================================

/**
 *	\brief Generate a Butterfly family in the CR3BP
 *	
 *	\param LPt The Lagrange point number [1-5]
 *	\param pFam pointer to a family object
 *
 *	\throws Exception if <tt>LPt</tt> is not equal to two (others not implemented)
 */
void FamGenerator::cr3bp_generateButterfly(int LPt, Fam_cr3bp *pFam){
	if(LPt != 2)
		throw Exception("FamGenerator::cr3bp_butterfly: LPts != 2 are not implemented");

	SysData_cr3bp *pSys = pFam->getSysDataPtr();
	double LPt_data[] = {0,0,0};
	DynamicsModel_cr3bp::getEquilibPt(pSys, LPt, 1e-14, LPt_data);

	// The butterfly orbits bifurcate from the Halo Family, but I don't have good enough data
	// and/or bifurcation detection algorithms to find the proper bifurcation. For now,
	// use this IC for the bifurcating Halo from Dan Grebow's Thesis
	double ic[] = {1.0406, 0, 0.1735, 0, -0.0770, 0};
	std::vector<double> icVec (ic, ic+6);
	double tof = 2.8077;

	printf("Correcting Butterfly...\n");
	// Correct to a periodic orbit
	std::vector<int> fixed {4};
	Arcset_cr3bp perOrbit = cr3bp_getPeriodic(pSys, icVec, tof, 8, 2, Mirror_tp::MIRROR_XZ, fixed, tol);

	printf("Creating Family...\n");
	if(contType == Continuation_tp::NAT_PARAM){
		// Butterfly-specific settings
		pFam->setSortType(FamSort_tp::SORT_X);
		// std::vector<int> indVars {0,2};
		std::vector<int> indVars {0, 2};
		// std::vector<int> depVars {4,6};
		std::vector<int> depVars {4, 6};
		std::vector<Mirror_tp> mirrorTypes {Mirror_tp::MIRROR_XZ, Mirror_tp::MIRROR_XZ};

		printf("Using natural parameter continuation...\n");
		cr3bp_natParamCont(pFam, perOrbit, mirrorTypes, indVars, depVars, 2);
	}else if(contType == Continuation_tp::PSEUDO_ARC){
		// Turn trajectory object into nodeset; double number of nodes
		// Arcset_cr3bp initGuess(perOrbit, 2*numNodes-1);

		std::vector<int> initDir {1, 0, 0, 0, 0, 0};
		printf("Using pseudo-arclength continuation...\n");
		cr3bp_pseudoArcCont(pFam, perOrbit, Mirror_tp::MIRROR_XZ, initDir);
	}
}//====================================================

/**
 *  \brief Generate the Distant Retrograde Orbit (DRO) family 
 *  \details This family is initialized from a conic orbit with an orbital 
 *  radius that corresponds to the minimum flyby altitude, or, if that value is 
 *  less than 1 km, an altitude of 100 km.
 * 
 *  \param pFam pointer to a family object
 */
void FamGenerator::cr3bp_generateDRO(Fam_cr3bp *pFam){
	SysData_cr3bp *pSys = pFam->getSysDataPtr();
	BodyData P2Data = BodyData(pSys->getPrimID(1));
	double orbR = P2Data.getBodyRad() + 
		(P2Data.getMinFlyBy() > P2Data.getBodyRad() ? P2Data.getMinFlyBy() : P2Data.getBodyRad());	// minimum acceptable orbital radius, km
	double orbV = sqrt(P2Data.getGravParam()/orbR);							// Circular velocity at orbR, km/s
	double orbT = 2*PI*sqrt(pow(orbR, 3)/P2Data.getGravParam());					// Orbital period, sec

	double IC[] {1 - pSys->getMu() - orbR/pSys->getCharL(), 0, 0,
				 0, orbV*pSys->getCharT()/pSys->getCharL(), 0};		// IC for a DRO from the conic
	std::vector<double> icVec (IC, IC+6);

	// printf("Conic Arc State = [%.6f, 0, 0, 0, %.6f, 0], Period = %.6f\n", IC[0], IC[4], orbT/pSys->getCharT());

	// waitForUser();
	// Correct to be periodic
	printf("Correcting initial DRO from conic...\n");
	Arcset_cr3bp perOrbit = cr3bp_getPeriodic(pSys, icVec, orbT/pSys->getCharT(), Mirror_tp::MIRROR_XZ, tol);

	printf("Creating Family...\n");

	if(contType == Continuation_tp::NAT_PARAM){
		pFam->setSortType(FamSort_tp::SORT_X);
		std::vector<int> indVars {0, 4};			// Vary x and vy
		std::vector<int> depVars {0, 4, 6};			// Predict x, vy, and period
		std::vector<Mirror_tp> mirrorTypes{Mirror_tp::MIRROR_XZ, Mirror_tp::MIRROR_XZ};

		// Set the simple step size to be negative so that it moves away from P2
		if(step_simple > 0)
			step_simple *= -1;

		printf("Using natural parameter continuation...\n");
		cr3bp_natParamCont(pFam, perOrbit, mirrorTypes, indVars, depVars, 1);
	}else if(contType == Continuation_tp::PSEUDO_ARC){
		// Arcset_cr3bp initGuess(perOrbit, 2*numNodes-1);
		std::vector<int> initDir {-1, 0, 0, 0, 0, 0};
		printf("Using pseudo-arclength continuation...\n");
		cr3bp_pseudoArcCont(pFam, perOrbit, Mirror_tp::MIRROR_XZ, initDir);
	}
}//====================================================

/**
 *  \brief Generate the Low Prograde Orbit (LPO) family 
 *  \details This family is initialized from a conic orbit with an orbital 
 *  radius that corresponds to the minimum flyby altitude, or, if that value is 
 *  less than 1 km, an altitude of 100 km.
 * 
 *  \param pFam pointer to a family data object
 */
void FamGenerator::cr3bp_generateLPO(Fam_cr3bp *pFam){
	SysData_cr3bp *pSys = pFam->getSysDataPtr();
	BodyData P2Data = BodyData(pSys->getPrimID(1));
	double orbR = P2Data.getBodyRad() + 
		(P2Data.getMinFlyBy() > P2Data.getBodyRad() ? P2Data.getMinFlyBy() : P2Data.getBodyRad());	// minimum acceptable orbital radius, km
	double orbV = sqrt(P2Data.getGravParam()/orbR);							// Circular velocity at orbR, km/s
	double orbT = 2*PI*sqrt(pow(orbR, 3)/P2Data.getGravParam());					// Orbital period, sec

	double IC[] {1 - pSys->getMu() - orbR/pSys->getCharL(), 0, 0,
				 0, -orbV*pSys->getCharT()/pSys->getCharL(), 0};		// IC for a DRO from the conic
	std::vector<double> icVec (IC, IC+6);

	// printf("Conic Arc State = [%.6f, 0, 0, 0, %.6f, 0], Period = %.6f\n", IC[0], IC[4], orbT/pSys->getCharT());

	// waitForUser();
	// Correct to be periodic
	printf("Correcting initial LPO from conic...\n");
	Arcset_cr3bp perOrbit = cr3bp_getPeriodic(pSys, icVec, orbT/pSys->getCharT(), Mirror_tp::MIRROR_XZ, tol);

	printf("Creating Family...\n");

	if(contType == Continuation_tp::NAT_PARAM){
		pFam->setSortType(FamSort_tp::SORT_X);
		std::vector<int> indVars {0, 4};			// Vary x and vy
		std::vector<int> depVars {0, 4, 6};			// Predict x, vy, and period
		std::vector<Mirror_tp> mirrorTypes{Mirror_tp::MIRROR_XZ, Mirror_tp::MIRROR_XZ};

		// Set the simple step size to be negative so that it moves away from P2
		if(step_simple > 0)
			step_simple *= -1;

		printf("Using natural parameter continuation...\n");
		cr3bp_natParamCont(pFam, perOrbit, mirrorTypes, indVars, depVars, 1);
	}else if(contType == Continuation_tp::PSEUDO_ARC){
		// Arcset_cr3bp initGuess(perOrbit, 2*numNodes-1);
		std::vector<int> initDir {-1, 0, 0, 0, 0, 0};
		printf("Using pseudo-arclength continuation...\n");
		cr3bp_pseudoArcCont(pFam, perOrbit, Mirror_tp::MIRROR_XZ, initDir);
	}
}//====================================================

/**
 *  \brief Generate a family of Distance Prograde Orbits (DPOs)
 * 
 *  \param pFam pointer to a family object
 */
void FamGenerator::cr3bp_generateDPO(Fam_cr3bp *pFam){
	SysData_cr3bp *pSys = pFam->getSysDataPtr();

	BodyData P2Data = BodyData(pSys->getPrimID(1));
	double L1_pos[3];
	DynamicsModel_cr3bp::getEquilibPt(pSys, 1, 1e-12, L1_pos);

	// Approximate initial state: 41.53% of the way between P2 and L1
	// double orbR_nondim = 0.415362*(1 - pSys->getMu() - L1_pos[0]);
	double orbR_nondim = 0.43*(1 - pSys->getMu() - L1_pos[0]);
	// Approximate: velocity in circular orbit at orbR
	double v_circ = sqrt(P2Data.getGravParam()/(pSys->getCharL()*orbR_nondim));
	SysData_cr3bp sysSE("sun", "earth");

	// Approximate: initial velocity is about -1.17*v_circ in SE and -1.18*v_circ in EM, so
	// craft crude interpolation between the two
	double IC[] = {1 - pSys->getMu() - orbR_nondim, 0, 0,
				   0, -(1.7 + (2.5e-6)*(pSys->getMu()/sysSE.getMu()))*v_circ*pSys->getCharT()/pSys->getCharL(), 0};

	std::vector<double> icVec (IC, IC+6);

	// getPeriodic() function will use the mirror condition to stop integration at the mirror plane, so
	// I use a large TOF to make sure it gets there.
	printf("Correcting initial DPO from approximation...\n");
	Arcset_cr3bp perOrbit = cr3bp_getPeriodic(pSys, icVec, PI, Mirror_tp::MIRROR_XZ, tol);

	perOrbit.saveToMat("initial_dpo.mat");
	waitForUser();

	printf("Creating family...\n");
	if(contType == Continuation_tp::NAT_PARAM){
		pFam->setSortType(FamSort_tp::SORT_VY);
		std::vector<int> indVars {4, 0};		// Vary vy and x
		std::vector<int> depVars {0, 4, 6};		// Predict x, vy, and period
		std::vector<Mirror_tp> mirrorTypes{Mirror_tp::MIRROR_XZ, Mirror_tp::MIRROR_XZ};

		printf("Using natural parameter continuation...\n");
		cr3bp_natParamCont(pFam, perOrbit, mirrorTypes, indVars, depVars, 1);

		// run the other direction too
		step_simple *= -1;
		cr3bp_natParamCont(pFam, perOrbit, mirrorTypes, indVars, depVars, 1);

	}else if(contType == Continuation_tp:: PSEUDO_ARC){
		// Arcset_cr3bp initGuess(perOrbit, 2*numNodes-1);
		std::vector<int> initDir {0, 0, 0, 0, 1, 0};
		printf("Using pseudo-arclength continuation...\n");
		cr3bp_pseudoArcCont(pFam, perOrbit, Mirror_tp::MIRROR_XZ, initDir);

		// run the other direction too
		initDir[5] *= -1;
		cr3bp_pseudoArcCont(pFam, perOrbit, Mirror_tp::MIRROR_XZ, initDir);
	}
}//====================================================

/**
 *  \brief Compute a family of p:q resonant orbits
 * 
 *  \param p Resonance ratio numerator; the orbit completes p revolutions in an inertial frame
 *  in the same amount of time as the CR3BP system completes q revolutions in an inertial frame.
 *  \param q Resonance ratio denominator
 *  \param pFam pointer to a family object
 *  
 *  \throws Exception of the resonance ratio p:q is not implemented or recognized
 */
void FamGenerator::cr3bp_generateRes(int p, int q, Fam_cr3bp *pFam){
	double x = 0, vy = 0, T = 0;
	int order = 0;
	switch(p){
		case 1:
		{
			switch(q){
				case 1: x = 0.6339739688; vy = 0.8390456686; T = 5.43075997; order = 1; break;
				case 2: x = 0.5140368985; vy = 1.2740998965; T = 12.32249803; order = 2; break;
				case 3: x = 0.6097558619; vy = 1.0695212172; T = 18.52105931; order = 3; break;
				case 4: x = 0.6647328846; vy = 0.9735457114; T = 24.75827998; order = 4; break;
				case 5: x = 0.7165422857; vy = 0.8894024945; T = 30.98350896; order = 5; break;
				default: throw Exception("FamGenerator::cr3bp_generateRes: Unsupported resonance ratio\n");
			}
			break;
		}
		case 2:
		{
			switch(q){
				case 1: x = 1.1237405523; vy = -0.8620117202; T = 6.04619177; order = 3; break;
				case 3: x = 0.5259693391; vy = 1.2027315054; T = 18.53612002; order = 3; break;
				case 5: x = 0.6502418226; vy = 0.9609312003; T = 31.00065761; order = 5; break;
				default: throw Exception("FamGenerator::cr3bp_generateRes: Unsupported resonance ratio\n");
			}
			break;
		}
		case 3:
		{
			switch(q){
				case 1: x = 0.8525476977; vy = -0.4790301584; T = 6.35120050; order = 3; break;
				case 2: x = 1.0929978357; vy = -0.6758673511; T = 11.74717118; order = 2; break;
				case 4: x = 0.5522611666; vy = 1.1178451576; T = 24.74772340; order = 4; break;
				case 5: x = 0.6047408300; vy = 1.0072641104; T = 30.97096176; order = 5; break;
				default: throw Exception("FamGenerator::cr3bp_generateRes: Unsupported resonance ratio\n");
			}
			break;
		}
		case 4:
		{
			switch(q){
				case 1: x = 0.531016298978725; vy = 0.529364977382337; T = 6.20854994765688; order = 3; break;
				case 3: x = 1.13067423947448; vy = -0.646972098815793; T = 17.99449516; order = 3; break;
				case 5: x = 0.7502059802; vy = 0.6870566313; T = 30.21938914; order = 3; break;
				default: throw Exception("FamGenerator::cr3bp_generateRes: Unsupported resonance ratio\n");
			}
			break;
		}
		case 5:
		{
			switch(q){
				case 1: x = 0.5464336946; vy = 0.2531922385; T = 6.30641755; order = 4; break;
				case 2: x = 0.8484521141; vy = -0.2213536734; T = 13.03725695; order = 4; break;
				case 3: x = 1.1076664385; vy = -0.7339807287; T = 18.38756543; order = 5; break;
				case 4: x = 1.1514231706; vy = -0.6411329235; T = 24.29007804; order = 4; break;
			}
			break;
		}
		default: throw Exception("FamGenerator::cr3bp_generateRes: Unsupported resonance ratio\n");
	}

	std::vector<double> ic {x, 0, 0, 0, vy, 0};		// Inititial state orthogonal to XZ plane
	std::vector<int> fixed {0};						// Fix x to begin with
	numNodes = T > 4 ? floor(T/2) : 2;

	if(p == 4 && q == 3)
		numNodes *= 2;
	
	SysData_cr3bp *pSys = pFam->getSysDataPtr();
	printf("Correcting %d:%d Resonant Orbit...\n", p, q);
	// Correct to a periodic orbit
	Arcset_cr3bp perOrbit = cr3bp_getPeriodic(pSys, ic, T, numNodes, order, Mirror_tp::MIRROR_XZ, fixed, tol);
	// perOrbit.saveToMat("resOrbit_initSoln.mat");
	// waitForUser();

	printf("Creating Family...\n");
	// Initialize variables and containers for data
	pFam->setSortType(FamSort_tp::SORT_X);

	if(contType == Continuation_tp::NAT_PARAM){
		// Butterfly-specific settings
		pFam->setSortType(FamSort_tp::SORT_X);
		// std::vector<int> indVars {0,2};
		std::vector<int> indVars {0, 4};
		// std::vector<int> depVars {4,6};
		std::vector<int> depVars {4, 6};
		std::vector<Mirror_tp> mirrorTypes {Mirror_tp::MIRROR_XZ, Mirror_tp::MIRROR_XZ};

		printf("Using natural parameter continuation...\n");
		cr3bp_natParamCont(pFam, perOrbit, mirrorTypes, indVars, depVars, order);
		
		// Run the other direction too
		step_simple *= -1;
		cr3bp_natParamCont(pFam, perOrbit, mirrorTypes, indVars, depVars, order);
	}else if(contType == Continuation_tp::PSEUDO_ARC){
		// Turn trajectory object into nodeset; double number of nodes
		// Arcset_cr3bp initGuess(perOrbit, 2*numNodes-1);

		std::vector<int> initDir {1, 0, 0, 0, 0, 0};
		printf("Using pseudo-arclength continuation...\n");
		cr3bp_pseudoArcCont(pFam, perOrbit, Mirror_tp::MIRROR_XZ, initDir);

		// Run the other direction too
		initDir[0] *= -1;
		cr3bp_pseudoArcCont(pFam, perOrbit, Mirror_tp::MIRROR_XZ, initDir);
	}
}//====================================================

/**
 *  \brief Compute a family of periodic orbits using pseudo arclength continuation
 *  from a nodeset
 * 
 *  \param arcset An initial guess for a periodic orbit
 *  \param mirrorType Condition describing the mirror symmetry exhibited by this family of periodic orbits
 *  \param initDir 6-element vector that indicates the initial step direction along the family. For example, to
 *  step along -xdot, use {0,0,0,-1,0,0} as initDir.
 *  \param pFam pointer to a family data object in which family member data will be stored
 */
void FamGenerator::cr3bp_pacFromArcset(Arcset_cr3bp arcset, Mirror_tp mirrorType, std::vector<int> initDir, Fam_cr3bp *pFam){
	Arcset_cr3bp nodeset(pFam->getSysDataPtr());
	SimEngine sim;
	double tof = arcset.getTotalTOF();
	sim.setRevTime(tof < 0);
	sim.runSim_manyNodes(arcset.getStateByIx(0), tof, numNodes, &nodeset);

	cr3bp_pseudoArcCont(pFam, nodeset, mirrorType, initDir);
}//====================================================

/**
 *	\brief Continue a family of orbits in the CR3BP via natural parameter continuation
 *	
 * 	\param fam a pointer to a family object to store family members in; the family MUST have
 *	defined its system data object
 *	\param initialGuess a trajectory that is a good initial guess for the "first" member of the family
 *	\param mirrorTypes a vector of variables that describe how the family mirrors in the rotating 
 *	reference frame. Each entry corresponds to an independent variable in <tt>indVarIx</tt>
 *	\param indVarIx a vector containing the indices of the independent variables to be used. You MUST
 *	specify at least two; currently only two can be used. The first index in the vector will be used
 *	first in the continuation (using stupid-simple continuation), and the second will be toggled
 *	on later if the slope favors it.
 *	\param depVarIx a list of state indices telling the algorithm which states should be predicted
 *	by a 2nd-order least squares approximation. If left empty, the continuation scheme will use
 *	simple techniques that don't perform very well.
 *	\param order the multiplicity or order of the family; i.e. the number of revs around the primary
 *	or system before the orbit repeats itself. For example, a Period-3 DRO has order 3, and a butterfly
 *	has order 2
 *	\throws Exception if <tt>indVarIx</tt> has fewer than two elements
 *	\throws Exception if <tt>mirrorTypes</tt> does not have the same size as <tt>indVarIx</tt>
 *	\throws Exception if the eigenvalues of the monodromy matrix cannot be computed
 *	\throws Exception if one of the indices stored in <tt>indVarIx</tt> or <tt>depVarIx</tt> is
 *	out of range
 */
void FamGenerator::cr3bp_natParamCont(Fam_cr3bp *fam, Arcset_cr3bp initialGuess,
	std::vector<Mirror_tp> mirrorTypes, std::vector<int> indVarIx, std::vector<int> depVarIx, int order){

	SysData_cr3bp sys = fam->getSysData();

	if(indVarIx.size() < 2)
		throw Exception("FamGenerator::cr3bp_natParamCont: Must specify two independent variables");

	if(mirrorTypes.size() != indVarIx.size())
		throw Exception("FamGenerator::cr3bp_natParamCont: there must be an equal number of ind. vars and mirror types");

	int indVar1 = indVarIx[0];
	int indVar2 = indVarIx[1];
	Mirror_tp mirrorType = mirrorTypes[0];

	// Initially assume that we're fixing indVar1
	std::vector<int> fixStates;
	fixStates.push_back(indVar1);

	// Get info from the initial guess trajectory
	std::vector<double> IC = initialGuess.getStateByIx(0);
	double tof = initialGuess.getTimeByIx(-1);
	double tof0 = tof;

	// Initialize counters and storage containers
	int orbitCount = 0;
	double indVarSlope = NAN;
	double deltaVar1 = 1;
	double deltaVar2 = 1;

	std::vector<Arcset_cr3bp> members;
	bool diverged = false;

	// Create a dummy nodeset and create an iteration data object on the stack
	// The cr3bp_getPeriodic() function will only pass an iteration data pointer back
	// if the one passed in is not NULL, hence we create a valid object and delete it
	// before exiting the function
	Arcset_cr3bp tempNodes(static_cast<const SysData_cr3bp *>(initialGuess.getSysData()));
	MultShootData *pItData = new MultShootData(&tempNodes);

	while(orbitCount < numOrbits){
		Arcset_cr3bp perOrbit(&sys);
		try{
			printf("Guess for IC: [%7.4f %7.4f %7.4f %7.4f %7.4f %7.4f] %.4f\n", IC[0], IC[1], IC[2], IC[3],
				IC[4], IC[5], tof);
			printf("Fix States: ");
			for(unsigned int i = 0; i < fixStates.size(); i++){ printf("%d, ", fixStates[i]); }
			printf("\n");
			printf("Slope = %.3f\n", indVarSlope);

			// Simulate the orbit
			perOrbit = cr3bp_getPeriodic(&sys, IC, tof, numNodes, order, mirrorType, fixStates, tol, pItData);

			diverged = false;
			printf("Orbit %03d converged!\n", static_cast<int>(members.size()));
		}catch(DivergeException &e){
			diverged = true;
		}catch(LinAlgException &e){
			astrohelion::printErr("There was a linear algebra error during family continuation...\n");
			break;
		}

		// Check for large changes in period to detect leaving family
		if(!diverged && orbitCount > 2){
			// difference in TOF; use abs() because corrector may employ reverse time and switch to forward time
			double dTOF = std::abs(perOrbit.getTimeByIx(-1)) - std::abs(members[members.size()-1].getTimeByIx(-1));
			double percChange = std::abs(dTOF/perOrbit.getTimeByIx(-1));
			if(percChange > 0.25){
				printWarn("percChange = %.4f\n", percChange);
				astrohelion::printWarn("Period jumped (now = %.5f)! Left the family! Trying smaller step size...\n", perOrbit.getTimeByIx(-1));
				diverged = true;
			}
		}

		if(diverged && orbitCount == 0){
			astrohelion::printErr("Could not converge on the first family member; try a smaller step size\n");
			break;
		}else if(diverged && orbitCount > 0){
			perOrbit = members.back();	// Use previous solution as the converged solution to get correct next guess

			if(orbitCount <= numSimple){
				if(step_simple > minStepSize){
					step_simple = step_simple/2 > minStepSize ? step_simple/2 : minStepSize;
					printColor(MAGENTA, "  Decreased step size to %0.4e (min = %.4e)\n", step_simple, minStepSize);
				}else{
					astrohelion::printErr("Minimum step size reached, could not converge... exiting\n");
					break;
				}
			}else{
				double dq = std::abs(indVarSlope) > slopeThresh ? step_fitted_1 : step_fitted_2;

				if(dq > minStepSize){
					dq = dq/2 > minStepSize ? dq/2 : minStepSize;
					printColor(MAGENTA, "  Decreased step size to %0.4e (min = %.4e)\n", dq, minStepSize);

					if(std::abs(indVarSlope) > slopeThresh)
						step_fitted_1 = dq;
					else
						step_fitted_2 = dq;
				}else{
					astrohelion::printErr("Minimum step size reached, could not converge... exiting\n");
					break;
				}
			}
		}else{	// Did not diverge

			// Save the computed orbit
			members.push_back(perOrbit);
			orbitCount++;

			// Check to see if we should update the step size
			if(pItData->count < 4 && orbitCount > numSimple){
				double dq = std::abs(indVarSlope) > slopeThresh ? step_fitted_1 : step_fitted_2;

				if(dq < maxStepSize){
					dq = 2*dq < maxStepSize ? 2*dq : maxStepSize;
					printColor(MAGENTA, "  Increased step size to %0.4e (max = %.4e)\n", dq, maxStepSize);
					if(std::abs(indVarSlope) > slopeThresh)
						step_fitted_1 = dq;
					else
						step_fitted_2 = dq;
				}
			}

			// Compute eigenvalues
			MatrixXRd mono = perOrbit.getSTMByIx(-1);

			double monoErr = std::abs(1.0 - mono.determinant());
			if(monoErr > 1e-5)
				printColor(BOLDRED, "Monodromy Matrix error = %.4e; This will affect eigenvalue accuracy!\n", monoErr);

			// Add orbit to family
			FamMember_cr3bp child(perOrbit);
			fam->addMember(child);
		}

		// Create next initial guess
		tof = perOrbit.getTimeByIx(-1);

		if(tof*tof0 < 0){
			printErr("Time-of-Flight changed sign: ending continuation process\n");
			break;
		}

		if(orbitCount < numSimple){
			// Use simple continuation; copy the converged IC, step forward in the independent variable
			IC = perOrbit.getStateByIx(0);
			IC.at(indVar1) += step_simple;
		}else{

			// Compute the slope for the first time
			if(orbitCount == numSimple){
				deltaVar1 = members[orbitCount-1].getStateByIx(0)[indVar1] - members[orbitCount-2].getStateByIx(0)[indVar1];
				deltaVar2 = members[orbitCount-1].getStateByIx(0)[indVar2] - members[orbitCount-2].getStateByIx(0)[indVar2];
				indVarSlope = deltaVar1/deltaVar2;
			}

			// Use least-squares fitting to predict the value for the independent and dependent variables
			std::vector<double> prevStates;
			int first = static_cast<int>(members.size()) - curveFitMem < 0 ? 0 : static_cast<int>(members.size()) - curveFitMem;

			for(unsigned int n = first; n < members.size(); n++){
				std::vector<double> ic = members[n].getStateByIx(0);
				prevStates.insert(prevStates.end(), ic.begin(), ic.begin()+6);
				prevStates.push_back(members[n].getTimeByIx(-1));
				prevStates.push_back(members[n].getJacobiByIx(0));
			}

			// This will hold the input depVars plus the unused independent variable
			std::vector<int> allDepVars;
			std::vector<double> predictedIC;
			if(std::abs(indVarSlope) > slopeThresh){
				mirrorType = mirrorTypes[0];
				// Use continuation in indVar1
				IC.at(indVar1) = perOrbit.getStateByIx(0).at(indVar1) + astrohelion::sign(deltaVar1)*step_fitted_1;
				fixStates.clear();
				fixStates.push_back(indVar1);

				// Use Least Squares to predict dependent vars and unusued ind. vars
				allDepVars = depVarIx;
				if(std::find(depVarIx.begin(), depVarIx.end(), indVar2) == depVarIx.end()){
					allDepVars.push_back(indVar2);	// only add if it isn't already part of depVarIx
				}
				predictedIC = familyCont_LS(indVar1, IC.at(indVar1),
					allDepVars, prevStates);
			}else{
				mirrorType = mirrorTypes[1];
				// Use continuation in indVar2
				IC.at(indVar2) = perOrbit.getStateByIx(0).at(indVar2) + astrohelion::sign(deltaVar2)*step_fitted_2;
				fixStates.clear();
				fixStates.push_back(indVar2);

				// Use Least Squares to predict dependent vars and unusued ind. vars
				allDepVars = depVarIx;
				if(std::find(depVarIx.begin(), depVarIx.end(), indVar1) == depVarIx.end()){
					allDepVars.push_back(indVar1);	// only add if it isn't already part of depVarIx
				}
				predictedIC = familyCont_LS(indVar2, IC.at(indVar2),
					allDepVars, prevStates);
			}

			// Update IC with predicted variables
			for(unsigned int n = 0; n < allDepVars.size(); n++){
				int ix = allDepVars[n];
				if(ix < 6)
					IC[ix] = predictedIC[ix];
				else if(ix == 6)
					tof = predictedIC[ix];
				else{
					if(pItData){
						delete(pItData);
						pItData = nullptr;
					}
					throw Exception("FamGenerator::cr3bp_natParamCont: Cannot update independent variable; index out of range");
				}
			}

			// Update slope
			deltaVar1 = members[orbitCount-1].getStateByIx(0)[indVar1] - members[orbitCount-2].getStateByIx(0)[indVar1];
			deltaVar2 = members[orbitCount-1].getStateByIx(0)[indVar2] - members[orbitCount-2].getStateByIx(0)[indVar2];
			indVarSlope = deltaVar1/deltaVar2;
		}
	}// end of while loop

	if(pItData){
		delete(pItData);
		pItData = nullptr;
	}
}//==================================================

/**
 *	\brief Continue a family of orbits in the CR3BP
 *	
 *	This algorithm is specifically tailored to periodic orbits; see the commented out
 *	code about constraint method 1 for a more general approach that can be applied to 
 *	families of non-periodic orbits
 *	
 * 	\param fam a pointer to a family object to store family members in; the family MUST have
 *	defined its system data object
 *	\param initialGuess a trajectory that is a good initial guess for the "first" member of the family
 *	\param mirrorType describes how this orbit mirrors
 *	\param initDir a vector that contains one non-zero element that indicates the sign of 
 *	the desired step for the family. The index corresponds to the state index. For example,
 *	if I wish the family to continue with a step in the negative z direction for the first node,
 *	I would input a vector of the form {0, 0, -1, 0, 0, 0, ...}. Technically, you can constrain
 * 	a step on any of the free variables, but only one step direction will be considered (the first one
 * 	as the algorithm reads through the vector)
 * 	\throws Exception if the mirrorType is not recognized
 * 	\throws Exception if the free variable vector contains fewer than six states
 * 	\throws Exception if the eigenvalues of the monodromy matrix cannot be computed
 */
void FamGenerator::cr3bp_pseudoArcCont(Fam_cr3bp *fam, Arcset_cr3bp initialGuess,
	Mirror_tp mirrorType, std::vector<int> initDir){

	double stepSize = 0.001;
<<<<<<< HEAD
	// double maxStepSize = 0.5;
	// double minStepSize = 1e-7;
=======
>>>>>>> b158eead

	SysData_cr3bp sys = fam->getSysData();
	Arcset_cr3bp familyMember(initialGuess);	// Copy the input initial guess
	double tof0 = initialGuess.getTotalTOF();

	printf("Correcting Initial Guess...\n");
	
	// Clear constraints and add new ones
	familyMember.clearAllConstraints();

	/*	Constraint Method 1:
	 *	* Apply a periodicity constraint that forces the first and final node to be collocated,
	 *	  	ignoring one to avoid numerical troubles. It is best to ignore one of the planar 
	 *		position components, especially for planar families - ignoring z or z-dot can shift the
	 *		null vector to have non-zero elements in the z and z-dot spots, effectively stepping 
	 *		out of the plane, which is not desireable for a planar family...
	 *	* Constrain one extra state to be zero; I used something that makes sense for a perpendicular
	 *		plane crossing here (avoid constraining z or z-dot to be zero for planar families)
	 *
	 *	These were the descriptions for three input ints for this method:
	 *
	 *	\param periodicityIgnoreIx (int) index of a state variable to ignore when enforcing periodicity. It is best
	 *	to ignore one of the planar components (i.e. x or y, corresponding to indices 0 and 1, respectively)
	 *	\param fixToVal_ix (int) index of a variable to fix to <tt>fixToVal_val</tt> at the first node. If the 
	 *	index is between 0 and 5, it will constraint one of the usual state variables. An index of 6 will 
	 *	constrain total TOF, and an index of 7 will constrain Jacobi at the first node
	 *	\param fixToVal_val (double) the value to constrain state <tt>fixToVal_ix</tt> to
	 */
	 /*
	// Create a periodicity constraint
	double periodicConData[] = {0,0,0,0,0,0};
	periodicConData[periodicityIgnoreIx] = NAN;
	Constraint periodicCon(Constraint_tp::MATCH_CUST, familyMember.getNumNodes()-1, periodicConData, 6);

	Constraint extraCon;
	if(fixToVal_ix < 6){
		double extraCon_data[] = {NAN, NAN, NAN, NAN, NAN, NAN};
		extraCon_data[fixToVal_ix] = fixToVal_val;
		extraCon = Constraint(Constraint_tp::STATE, 0, extraCon_data, 6);
	}else if(fixToVal_ix == 6){
		double val = fixToVal_val;
		extraCon = Constraint(Constraint_tp::TOF, 0, &val, 1);
	}else if(fixToVal_ix == 7){
		double val = fixToVal_val;
		extraCon = Constraint(Constraint_tp::JC, 0, &val, 1);
	}

	familyMember.addConstraint(periodicCon);
	familyMember.addConstraint(extraCon);
	*/

	/* Constraint Method 2:
	 *
	 *	Apply two constraints that enforce perpendicular crossings at the initial and final nodes
	 *	This gives MUCH better performance for the Lyapunov families
	 */
	double perpCross_data[] = {NAN,NAN,NAN,NAN,NAN,NAN};
	switch(mirrorType){
		case Mirror_tp::MIRROR_XZ:
			perpCross_data[1] = 0;
			perpCross_data[3] = 0;
			perpCross_data[5] = 0;
            break;
        case Mirror_tp::MIRROR_YZ:
            perpCross_data[0] = 0;
			perpCross_data[3] = 0;
			perpCross_data[5] = 0;
            break;
        case Mirror_tp::MIRROR_XY:
            perpCross_data[2] = 0;
			perpCross_data[3] = 0;
			perpCross_data[4] = 0;
            break;
        case Mirror_tp::MIRROR_X_AX_H:
        case Mirror_tp::MIRROR_X_AX_V:
        	perpCross_data[1] = 0;
			perpCross_data[2] = 0;
			perpCross_data[3] = 0;
            break;
        default:
            throw Exception("Mirror type either not defined or not implemented");
	}
	// constrain perpendicular crossings and periodicity
	Constraint perpCross1_Con(Constraint_tp::STATE, familyMember.getNodeRefByIx(0).getID(), perpCross_data, 6);
	Constraint perpCross2_Con(Constraint_tp::STATE, familyMember.getNodeRefByIx(-1).getID(), perpCross_data, 6);

	familyMember.addConstraint(perpCross1_Con);
	familyMember.addConstraint(perpCross2_Con);

	std::vector<Constraint> constraints {perpCross1_Con, perpCross2_Con};

	// Correct the nodeset to retrieve a free-variable vector for a family member
	MultShootEngine corrector;
	corrector.setTOFType(MSTOF_tp::VAR_EQUALARC);	// MUST use equal arc time to get propper # of constraints
	corrector.setTol(tol);
	corrector.setIgnoreCrash(true);		// Ignore crashes into primary
	corrector.setVerbosity(Verbosity_tp::SOME_MSG);
	MultShootData familyItData(&familyMember);
	Arcset_cr3bp tempNodes(static_cast<const SysData_cr3bp *>(initialGuess.getSysData()));

	// Initialize this nodeset outside the loop because the familyItData will end up with a pointer
	// to this nodeset after the multiple shooting processs; if the declaration is in the loop,
	// the nodeset is destroyed each iteration and the pointer ceases to be useful.
	Arcset_cr3bp perOrbit(static_cast<const SysData_cr3bp *>(initialGuess.getSysData()));

	Arcset_cr3bp newMember(static_cast<const SysData_cr3bp *>(initialGuess.getSysData()));

	try{
		familyItData = corrector.multShoot(&familyMember, &tempNodes);
	}catch(DivergeException &e){
		astrohelion::printErr("FamGenerator::cr3bp_pseudoArcCont: Could not converge initial guess!\n");
	}catch(LinAlgException &e){
		astrohelion::printErr("FamGenerator::cr3bp_pseudoArcCont: There was a linear algebra error...\n");
	}

	printf("Applying continuation to compute family...\n");
	
	// Initialize counters and storage containers
	int orbitCount = 0;
	Eigen::VectorXd convergedFreeVarVec = Eigen::Map<Eigen::VectorXd>(&(familyItData.X[0]), familyItData.totalFree, 1);
	Eigen::VectorXd prevN(familyItData.totalFree, 1);
	
	std::vector<Arcset_cr3bp> members;

	while(orbitCount < numOrbits){

		SparseMatXCd sparseDF(familyItData.totalCons, familyItData.totalFree);
		sparseDF.setFromTriplets(familyItData.DF_elements.begin(), familyItData.DF_elements.end());
		MatrixXRd DF(sparseDF);

		/* 
		 *	The first iteration should have a DF matrix that is (n-1) x n, but all further iterations will
		 * 	have an extra row for the pseudo-arc-length constraint; we want to remove that row and take the
		 * 	nullspace of the submatrix
		 */
		// std::vector<double> DF_data;
		// if(familyItData.totalCons == familyItData.totalFree){
		// 	DF_data.insert(DF_data.begin(), familyItData.DF.begin(), familyItData.DF.begin() + familyItData.totalFree * (familyItData.totalCons - 1));
		// }else{
		// 	DF_data = familyItData.DF;
		// }
		if(familyItData.totalCons == familyItData.totalFree){
			DF = DF.block(0, 0, familyItData.totalCons-1, familyItData.totalFree);
		}

		// Compute null space of previously computed member's Jacobian Matrix
		// MatrixXRd DF = Eigen::Map<MatrixXRd>(&(DF_data[0]), familyItData.totalFree-1, familyItData.totalFree);
		Eigen::FullPivLU<MatrixXRd> lu(DF);
		lu.setThreshold(1e-14);
		MatrixXRd N = lu.kernel();

		printf("DF has dimensions %ld x %ld\n", DF.rows(), DF.cols());
		// Check to make sure the IS a nullspace
		if(N.rows() == 1){
			astrohelion::printErr("FamGenerator::cr3bp_pseudoArcCont: Nullspace is zero-dimensional; cannot proceed...\n");
			return;
		}		

		// // For debugging, save nullspace vectors to file
		// char filename[16];
		// sprintf(filename, "N%02d.csv", orbitCount);
		// N.astrohelion::toCSV(filename);

		/**
		 *	Choose the nullspace vector that is closest to the previous one (which converged)
		 */
		printf("Choosing Nullspace Vector (%ldD, %ld elements)\n", N.cols(), N.rows());
		if(orbitCount == 0){
			if(N.cols() > 1){
				astrohelion::printErr("FamGenerator::cr3bp_pseudoArcCont: Nullspace is multidimensional on first iteration; unsure how to proceed...\n");
				return;
			}

			bool sameDir = true;
			for(unsigned int i = 0; i < initDir.size(); i++){
				// Find a non-zero element
				if(initDir[i] != 0 && i < static_cast<unsigned int>(N.rows())){
					// If signs are different, assume direction is different
					if(N(i,0)*initDir[i] < 0){
						sameDir = false;
						break;
					}
				}
			}

			// Reverse direction of nullspace
			if(!sameDir)
				N *= -1;

		}else{
			/* Make sure nullspace direction stays consistent by choosing the 
			 * null vector that is closest to the same direction as the previous one
			 */
			int best_ix = 0;	// index of the column of the best vector option
			int best_sign = 1;	// sign associated with best vector
			double best_angle = 181;	// the best (smallest) angle found
			for(int i = 0; i < N.cols(); i++){
				// Compute angle from dot product
				Eigen::VectorXd col_i = N.cols() > 1 ? N.col(i) : N;
				Eigen::VectorXd dotProd = prevN.transpose()*col_i / (prevN.norm()*N.norm());
				double angle = std::acos(dotProd(0));
				int sign = 1;

				// Flip the sign if the angle is greater than 90 and change the value to 180 - angle
				printf("dot product = %.4f\n", dotProd(0));
				printf("Angle = %.4f deg\n", angle*180/PI);
				if(angle > PI/2.0){
					printColor(CYAN, "Angle is %.4f > pi/2; changing sign and angle\n", angle);
					angle = PI - angle;
					sign = -1;
				}

				// Keep track of the best option
				if(angle < best_angle){
					best_angle = angle;
					best_sign = sign;
					best_ix = i;
				}
			}

			printf("best ix = %d, sign = %d\n", best_ix, best_sign);
			Eigen::VectorXd temp = N.cols() > 1 ? N.col(best_ix) : N;
			N = best_sign*temp;	// Apply sign change, if needed
		}

		prevN = N;	// Update memory
		printf("Chose N with first elements = [%.4f, %.4f, %.4f, %.4f, %.4f, %.4f, ...]\n",
			N(0), N(1), N(2), N(3), N(4), N(5));

		// Arcset_cr3bp newMember = cr3bp_getNextPACGuess(convergedFreeVarVec, N, stepSize, familyItData);
		newMember = cr3bp_getNextPACGuess(convergedFreeVarVec, N, stepSize, &familyItData);

		/*
		 *	Apply multiple shooting to converge the new guess to be a member of the family
		 */
		bool killLoop = false;
		try{
			while(stepSize >= minStepSize){
				try{

					// Reset perOrbit
					perOrbit = Arcset_cr3bp(static_cast<const SysData_cr3bp *>(initialGuess.getSysData()));

					familyItData = corrector.multShoot(&newMember, &perOrbit);

					std::vector<double> state0 = perOrbit.getStateByIx(0);
					std::vector<double> statef = perOrbit.getStateByIx(-1);
					double sumSquared = 0;
					for(unsigned int i = 0; i < 6; i++){
						sumSquared += (state0[i] - statef[i])*(state0[i] - statef[i]);
					}

					if(sqrt(sumSquared) > 10*tol){
						if(stepSize > minStepSize){
							stepSize = stepSize/2 > minStepSize ? stepSize/2 : minStepSize;
							printColor(RED, "NOT PERIODIC! Error = %.4e\n", sqrt(sumSquared));
							printColor(MAGENTA, "Decreased Step Size to %.4e (min %.4e)!\n", stepSize, minStepSize);

							// Re-Create the initial guess using the new step size
							newMember = cr3bp_getNextPACGuess(convergedFreeVarVec, N, stepSize, &familyItData);
							continue;	// Go to next iteration
						}else{
							astrohelion::printErr("FamGenerator::cr3bp_pseudoArcCont: Could not converge new family member!\n");
							killLoop = true;
							break;
						}
					}else{

						// If convergence was fast, take bigger steps
						if(familyItData.count < 5){
							stepSize = stepSize*2 < maxStepSize ? stepSize*2 : maxStepSize;
							printColor(MAGENTA, "Increased Step Size to %.4e (max %.4e)!\n", stepSize, maxStepSize);
						}else if(familyItData.count > 10){
							// If convergence was slow, take smaller steps
							stepSize = stepSize/2 > minStepSize ? stepSize/2 : minStepSize;
							printColor(MAGENTA, "Decreased Step Size to %.4e (min %.4e)!\n", stepSize, minStepSize);
						}

						// Exit this loop; we converged!
						break;
					}
				}catch(DivergeException &e){
					if(stepSize > minStepSize){
						astrohelion::printWarn("FamGenerator::cr3bp_pseudoArcCont: Corrector diverged... trying smaller step size\n");

						// Decrease step size and try again
						stepSize = stepSize/2 > minStepSize ? stepSize/2 : minStepSize;
						printColor(MAGENTA, "Decreased Step Size to %.4e (min %.4e)!\n", stepSize, minStepSize);

						// Re-Create the initial guess using the new step size
						newMember = cr3bp_getNextPACGuess(convergedFreeVarVec, N, stepSize, &familyItData);
					}else{
						astrohelion::printErr("FamGenerator::cr3bp_pseudoArcCont: Could not converge new family member!\n");
						killLoop = true;
						break;
					}
				}
			}
		}catch(LinAlgException &e){
			astrohelion::printErr("FamGenerator::cr3bp_pseudoArcCont: There was a linear algebra error...\n");
			killLoop = true;
		}

		if(killLoop)
			break;

		printf("Orbit %03d converged!\n", static_cast<int>(members.size()));

		
		if(familyItData.totalFree < 6)
			throw Exception("FamGenerator::PAC algorithm expects at least 6 states in the free variable vector");

		// Check to see if the converged family vector is significantly different from previously computed family member
		// Note that only the first 6 states (the IC for the trajectory) is checked; differences in other nodes 
		// are assumed to be insignificant (if IC is the same, only possible change is change in TOF)
		Eigen::VectorXd newX_init = Eigen::Map<Eigen::VectorXd>(&(familyItData.X[0]), 6, 1);
		Eigen::VectorXd oldX_init = Eigen::Map<Eigen::VectorXd>(convergedFreeVarVec.data(), 6, 1);

		Eigen::VectorXd diff = newX_init - oldX_init;
		double diffX = diff.norm();
		astrohelion::printErr("||diff in X(1:6)|| = %.4e\n", diffX);

		if(diffX < tol){
			astrohelion::printErr("Solutions from pseudo-arc-length have ceased changing; ending continuation\n");
			break;
		}

		if(diffX > 2*maxStepSize){
			astrohelion::printErr("Solution changed by amount greater than maxStepSize; solution jumped, ending continuation\n");
			break;
		}

		// Save new converged family vector
		convergedFreeVarVec = Eigen::Map<Eigen::VectorXd>(&(familyItData.X[0]), familyItData.totalFree, 1);

		// Multiply the Segment STMs through so that the final STM represents
		// the full periodic orbit. The default functionality stores each 
		// Segment STM, so the final STM merely represents the evolution of the
		// final segment.
		perOrbit.setSTMs_parallel();
		perOrbit.saveToMat("temp_perOrbit_pac.mat");

		if(perOrbit.getTotalTOF()*tof0 < 0){
			printErr("Time-of-Flight changed sign; ending continuation\n");
			break;
		}

		members.push_back(perOrbit);
		orbitCount++;

		// Compute eigenvalues
		MatrixXRd mono = perOrbit.getSTMByIx(-1);
		
		double monoErr = std::abs(1.0 - mono.determinant());
		if(monoErr > 1e-5)
			printColor(BOLDRED, "Monodromy Matrix error = %.4e; This will affect eigenvalue accuracy!\n", monoErr);
		
		// Eigen::EigenSolver<MatrixXRd> eigensolver(mono);
	 //    if(eigensolver.info() != Eigen::Success)
	 //        throw Exception("FamGenerator::cr3bp_pseudoArcCont: Could not compute eigenvalues of monodromy matrix");

	 //    Eigen::VectorXcd vals = eigensolver.eigenvalues();
	 //    std::vector<cdouble> eigVals(vals.data(), vals.data()+6);

		// Add orbit to family
		FamMember_cr3bp child(perOrbit);
		// child.setEigVals(eigVals);
		fam->addMember(child);
	}// end of while loop
}//==================================================

/**
 *	\brief Create a nodeset that contains an initial guess for a family member
 *	using pseudo arclength continuation
 *
 *	\param convergedFreeVarVec a matrix containing the free variable vector of the previous
 *	(nearest) converged family member
 *	\param N a 1D nullspace vector that lies tangent to the family
 *	\param stepSize scales the size of the step by scaling the nullspace vector
 *	\param pFamilyItData pointer to a MultShootData object containing corrections information about the
 *	previous (nearest) converged family member
 */
Arcset_cr3bp FamGenerator::cr3bp_getNextPACGuess(const Eigen::VectorXd &convergedFreeVarVec,
	const Eigen::VectorXd &N, double stepSize, MultShootData *pFamilyItData){

	/**
	 *	Step forwards away from previously converged solution
	 */

	Eigen::VectorXd newFreeVarVec = convergedFreeVarVec + stepSize*N;
	double *X = newFreeVarVec.data();
	pFamilyItData->X = std::vector<double>(X, X + newFreeVarVec.rows());

	// Convert into a new nodeset (TODO: Make this more flexible by putting conversion code in a model?)
	const SysData_cr3bp *sys = static_cast<const SysData_cr3bp *>(pFamilyItData->nodesIn->getSysData());
	Arcset_cr3bp newMember(sys);
	pFamilyItData->nodesOut = &newMember;

	sys->getDynamicsModel()->multShoot_createOutput(pFamilyItData);

	// Get rid of any pre-existing pseudo arclength constraints from previous corrections
	std::vector<Constraint> arcCons = newMember.getArcConstraints();
	newMember.clearArcConstraints();
	for(Constraint &con : arcCons){
		if(con.getType() != Constraint_tp::PSEUDOARC)
			newMember.addConstraint(con);
	}

	/* 
	 *	Form the Pseudo-Arclength Continuation constraint
	 */
	std::vector<double> pacCon_data = pFamilyItData->X;
	// Append the null vector (i.e. step direction)
	pacCon_data.insert(pacCon_data.end(), N.data(), N.data()+N.rows());
	// Append the step size
	pacCon_data.insert(pacCon_data.end(), stepSize);
	// Create the actual constraint
	Constraint pacCon(Constraint_tp::PSEUDOARC, pFamilyItData->numNodes-1, pacCon_data);
	newMember.addConstraint(pacCon);

	// Outputs for debugging and sanity checks
	printf("New IC = [%.4f, %.4f, %.4f, %.4f, %.4f, %.4f, ...] tof = %.4f\n",
		X[0], X[1], X[2], X[3], X[4], X[5], X[newFreeVarVec.rows()-1]);

	return newMember;
}//====================================================

/**
 *	\brief Reset all parameters to their default values
 */
void FamGenerator::reset(){
	if(!bIsClean)
		cleanEngine();

	numOrbits = 500;
	numSimple = 3;
	step_simple = 0.0005;
	step_fitted_1 = 0.005;
	step_fitted_2 = 0.005;
	curveFitMem = 5;
	numNodes = 3;
	slopeThresh = 1;
	tol = 1e-12;
}//====================================================

/**
 *  \brief Utility function to reset any parameters and flags that are
 *  assigned during generation processes
 */
void FamGenerator::cleanEngine(){
	// Nothing stored, so nothing to do
	bIsClean = true;
}//====================================================

}// END of Astrohelion namespace<|MERGE_RESOLUTION|>--- conflicted
+++ resolved
@@ -1083,11 +1083,8 @@
 	Mirror_tp mirrorType, std::vector<int> initDir){
 
 	double stepSize = 0.001;
-<<<<<<< HEAD
 	// double maxStepSize = 0.5;
 	// double minStepSize = 1e-7;
-=======
->>>>>>> b158eead
 
 	SysData_cr3bp sys = fam->getSysData();
 	Arcset_cr3bp familyMember(initialGuess);	// Copy the input initial guess
