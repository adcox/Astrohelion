/**
 *	\file MultShootEngine.cpp
 *	\brief Engine object that applies differential corrections to nodesets
 *	
 *	\author Andrew Cox
 *	\version May 25, 2016
 *	\copyright GNU GPL v3.0
 */

/*
 *	Astrohelion 
 *	Copyright 2015-2017, Andrew Cox; Protected under the GNU GPL v3.0
 *	
 *	This file is part of Astrohelion
 *
 *  Astrohelion is free software: you can redistribute it and/or modify
 *  it under the terms of the GNU General Public License as published by
 *  the Free Software Foundation, either version 3 of the License, or
 *  (at your option) any later version.
 *
 *  Astrohelion is distributed in the hope that it will be useful,
 *  but WITHOUT ANY WARRANTY; without even the implied warranty of
 *  MERCHANTABILITY or FITNESS FOR A PARTICULAR PURPOSE.  See the
 *  GNU General Public License for more details.
 *
 *  You should have received a copy of the GNU General Public License
 *  along with Astrohelion.  If not, see <http://www.gnu.org/licenses/>.
 */

#include <algorithm>
#include <cmath>
#include <Eigen/OrderingMethods>
#include <Eigen/Sparse>
#include <Eigen/SparseLU>
#include <Eigen/SparseQR>
#include <vector>

#include "MultShootEngine.hpp"

#include "AsciiOutput.hpp"
#include "Calculations.hpp"
#include "EigenDefs.hpp"
#include "Exceptions.hpp" 
#include "MultShootData.hpp"
#include "Node.hpp"
#include "Arcset_cr3bp.hpp"
#include "SimEngine.hpp"
#include "Utilities.hpp"

using Eigen::MatrixXd;
using Eigen::JacobiSVD;

namespace astrohelion{
//-----------------------------------------------------
//      *structors
//-----------------------------------------------------

/**
 *  \brief Default constructor
 */
MultShootEngine::MultShootEngine(){}

/**
 *	\brief Copy constructor - create this engine by copying the input engine
 *	\param e input correction engine
 */
MultShootEngine::MultShootEngine(const MultShootEngine &e){
	copyMe(e);
}//=======================================================

/**
 *	\brief Destructor
 */
MultShootEngine::~MultShootEngine(){}

/**
 *	\brief Copy all engine variables
 *	\param e an engine reference
 */
void MultShootEngine::copyMe(const MultShootEngine &e){
	Engine::copyBaseEngine(e);
	verbosity = e.verbosity;//
	maxIts = e.maxIts;//
	tol = e.tol;//
	bFindEvent = e.bFindEvent;//
	bIgnoreCrash = e.bIgnoreCrash;//
	bIgnoreDiverge = e.bIgnoreDiverge;
	bFullFinalProp = e.bFullFinalProp;
	tofTp = e.tofTp;
	bDoLineSearch = e.bDoLineSearch;
}//====================================================

//-----------------------------------------------------
//      Operator Functions
//-----------------------------------------------------

/**
 *	\brief Copy operator; make a copy of the input correction engine.
 *
 *	\param e
 *	\return this correction engine
 */
MultShootEngine& MultShootEngine::operator =(const MultShootEngine &e){
	copyMe(e);
	return *this;
}//====================================

//-----------------------------------------------------
//      Set and Get Functions
//-----------------------------------------------------

/**
 *  \brief Retrieve whether or not the engine is locating an event crossing
 *	\return whether or not the algorithm will optimize the process to find an event
 */
bool MultShootEngine::isFindingEvent() const { return bFindEvent; }

bool MultShootEngine::doesLineSearch() const { return bDoLineSearch; }

/**
 *  \brief Retreive whether or not the engine will use a full, variable-step
 *  propagation for the final propagation.
 *  \details By default, this setting is TRUE. For lower computation time, 
 *  set to false via setFullFinalProp().
 *  
 *  \return whether or not the engine will use a full, variable-step
 *  propagation for the final propagation
 */
bool MultShootEngine::doesFullFinalProp() const { return bFullFinalProp; }

/**
 *  \brief Retreive whether or not the engine conducts a line search to choose
 *  the Newton step size.
 *  \return whether or not the engine conducts a line search to choose
 *  the Newton step size.
 */
bool MultShootEngine::doesLineSearch() const { return bLineSearchStepSize; }

/**
 *  \brief Retrieve the maximum number of iterations to attempt
 *	\return the maximum number of iterations to attempt before giving up
 */
int MultShootEngine::getMaxIts() const { return maxIts; }

/**
 *  \brief Retrieve the enumerated type describing how time-of-flight values
 *  are encoded (if at all) in the free variable vector
 *  
 *  \return the time-of-flight type
 */
MSTOF_tp MultShootEngine::getTOFType() const{ return tofTp; }

/**
 *  \brief Retrieve the minimum error tolerance
 *	\return the minimum error tolerance (non-dimensional units); errors
 *	less than this value are considered negligible
 */
double MultShootEngine::getTol() const { return tol; }

void MultShootEngine::setDoLineSearch(bool b){ bDoLineSearch = b; }

/**
 *  \brief Set whether or not the engine conducts a line search to choose 
 *  the Newton step size.
 *  \details Although the Newton step direction is guaranteed to point toward a 
 *  decreasing constraint vector, the full step may be too large. By leveraging
 *  a line search, the step size is chosen such that the magnitude of the 
 *  constraint vector decreases. WARNING: This adds many evaluations of expensive
 *  functions and will greatly decrease the speed. The line search is only recommended
 *  for particularly stubborn correction processes.
 * 
 *  \param b 
 */
void MultShootEngine::setDoLineSearch(bool b){ bLineSearchStepSize = b; }

/**
 *  \brief Set whether or not the engine will use a full, variable-step
 *  propagation for the final propagation
 *  \details By default, this setting is TRUE. For lower computation time, 
 *  set to false.
 * 
 *  \param b whether or not the engine will use a full, variable-step
 *  propagation for the final propagation
 */
void MultShootEngine::setFullFinalProp(bool b){ bFullFinalProp = b; }

/**
 * \brief Tell the corrector to ignore crash events (or to not to).
 * \details By default, the corrector does monitor crashes and will 
 * run into issues if the trajectory being corrected passes through a 
 * primary.
 * 
 * \param b whether or not to ignore crashes (default is false)
 */
void MultShootEngine::setIgnoreCrash(bool b){ bIgnoreCrash = b; }

/**
 *  \brief Tell the corrector to ignore divergence and return the partially
 *  corrected iteration data instead of throwing an exception when divergence
 *  occurs.
 * 
 *  \param b Whether or not to ignore divergance
 */
void MultShootEngine::setIgnoreDiverge(bool b){ bIgnoreDiverge = b;}

/**
 *	\brief Set maximum iterations
 *	\param i the maximum number of iterations to attempt before giving up
 */
void MultShootEngine::setMaxIts(int i){ maxIts = i; }

/**
 *  \brief Set the attenuation scalar and the limiting tolerance
 * 
 *  \param scale Scale the multiple shooting step by this value (multiply)
 *  \param limit Do not scale step if corrector error is below this value
 */
void MultShootEngine::setAttenuation(double scale, double limit){
	attenuation = scale;
	attenuationLimitTol = limit;
}//====================================================

/**
 *  \brief Set the way times-of-flight are encoded (if at all) in the
 *  free variable vector
 * 
 *  \param tp Describes how times-of-flight are encoded in the free
 *  variable vector
 */
void MultShootEngine::setTOFType(MSTOF_tp tp){ tofTp = tp; }

/**
 *	\brief Set the error tolerance
 *	\param d errors below this value will be considered negligible
 */
void MultShootEngine::setTol(double d){
	tol = d;

	if(tol > 1)
		astrohelion::printWarn("MultShootEngine::setTol: tolerance is greater than 1... just FYI\n");
}//====================================================

/**
 *	\brief Set the findEven flag
 *	\param b whether or not the algorithm will be looking for an event
 */
void MultShootEngine::setFindEvent(bool b){ bFindEvent = b; }

//-----------------------------------------------------
//      Utility Functions
//-----------------------------------------------------

/**
 *	\brief Correct a generic nodeset using multiple shooting
 *	\details This algorithm employs multiple shooting to correct a set of nodes
 *	subject to a set of constraints. The nodes and constraints are all stored in the 
 *	input nodeset object. 
 *	
 *	Numerical integration is used to generate state transition matrices between
 *	nodes. In order to optimize performance and accuracy, only two steps are computed
 *	by the simulation engine, and the step size is fixed to force the usage of the 
 *	Adams-Bashforth Adams-Moulton method.
 *	
 *	\param set pointer to the nodeset that needs to be corrected
 *	\param pNodesOut pointer to the nodeset object that will contain the results of
 *	the shooting process
 *	\return the iteration data object for this corrections process
 *	\throws DivergeException if the corrections process does not converge
 *	\throws Exception
 *	* if the input and output nodesets contain different system data objects
 *	* if the dynamic model associated with the input
 *	nodeset does not support one or more of the nodeset's constraints
 *	* if the input nodeset contains more than one delta-v constraint
 *	* if the input nodeset contains more than one TOF constraint
 */
MultShootData MultShootEngine::multShoot(const Arcset *set, Arcset *pNodesOut){
	if(pNodesOut != nullptr && *(set->getSysData()) != *(pNodesOut->getSysData()))
		throw Exception("MultShootEngine::multShoot: Input and Output nodesets must use the same system data object");

	if(!bIsClean)
		cleanEngine();

	bIsClean = false;

	// Create structure to store iteration data for easy sharing
	MultShootData it(set);
	it.nodesOut = pNodesOut;
	it.tofTp = tofTp;
	// it.bVarTime = bVarTime;	// Save in structure to pass easily to other functions
	// it.bEqualArcTime = bEqualArcTime;
	
	astrohelion::printVerb(verbosity >= Verbosity_tp::ALL_MSG, "Multiple Shooting Algorithm:\n");
	astrohelion::printVerb(verbosity >= Verbosity_tp::ALL_MSG, "  it.numNodes = %d\n", it.numNodes);
	astrohelion::printVerb(verbosity >= Verbosity_tp::ALL_MSG, "  sysType = %s\n", set->getSysData()->getTypeStr().c_str());

	// Get the model associated with the nodeset
	const DynamicsModel *pModel = set->getSysData()->getDynamicsModel();
	pModel->multShoot_initDesignVec(&it);

	// Create constraints that enforce continuity between nodes; this process
	// does account for velocity discontinuities specified in the nodeset
	it.allCons.clear();
	pModel->multShoot_createContCons(&it);

	// Add all node constraints
	for(unsigned int n = 0; n < set->getNumNodes(); n++){
		std::vector<Constraint> nodeCons = set->getNodeRefByIx_const(n).getConstraints();
		it.allCons.insert(it.allCons.end(), nodeCons.begin(), nodeCons.end());
	}

	// Add all segment constraints
	for(unsigned int s = 0; s < set->getNumSegs(); s++){
		std::vector<Constraint> segCons = set->getSegRefByIx_const(s).getConstraints();
		it.allCons.insert(it.allCons.end(), segCons.begin(), segCons.end());
	}

	// Add all arcset constraints
	std::vector<Constraint> arcCons = set->getArcConstraints();
	it.allCons.insert(it.allCons.end(), arcCons.begin(), arcCons.end());

	// Compute number of extra consraint functions to add
	it.numSlack = 0;

	// Initialize vector to keep track of which row each constraint begins on
	// Also add slack variables to the design variable vector
	it.conRows.assign(it.allCons.size(), -1);	// Fill with -1
	int conRow = 0;
	bool foundDVCon = false;
	bool foundTOFCon = false;
	for(unsigned int c = 0; c < it.allCons.size(); c++){
		int addToRows = 0;
		Constraint con = it.allCons[c];

		if(!pModel->supportsCon(con.getType()))
			throw Exception("MultShootEngine::multShoot: The dynamic model does not support one of the constraints!");

		switch(con.getType()){
			case Constraint_tp::CONT_PV:
			case Constraint_tp::CONT_EX:
			case Constraint_tp::CONT_CTRL:
			case Constraint_tp::SEG_CONT_PV:
			case Constraint_tp::STATE:
			case Constraint_tp::MATCH_CUST:
			case Constraint_tp::ENDSEG_STATE:
				addToRows = con.countConstrainedStates();
				break;
			case Constraint_tp::MATCH_ALL:
				addToRows = pModel->getCoreStateSize();
				break;
			case Constraint_tp::SP:
				addToRows = 3;
				break;
			case Constraint_tp::SP_RANGE:
				addToRows = 1;
				it.X.push_back(pModel->multShoot_getSlackVarVal(&it, con));
				it.slackAssignCon.push_back(c);
				it.numSlack++;
				break;
			case Constraint_tp::SP_MAX_DIST:
				it.X.push_back(pModel->multShoot_getSlackVarVal(&it, con));
				it.slackAssignCon.push_back(c);
				it.numSlack++;
			case Constraint_tp::SP_DIST:
				addToRows = 1;
				break;
			case Constraint_tp::MAX_DIST:
			case Constraint_tp::MIN_DIST:
			case Constraint_tp::ENDSEG_MAX_DIST:
			case Constraint_tp::ENDSEG_MIN_DIST:
				it.X.push_back(pModel->multShoot_getSlackVarVal(&it, con));
				it.slackAssignCon.push_back(c);	// remember where this slack variable is hiding
				it.numSlack++;
				// do NOT break here, continue on to do stuff for Constraint_tp::DIST as well
			case Constraint_tp::DIST:
			case Constraint_tp::ENDSEG_DIST:
				addToRows = 1;
				break;
			case Constraint_tp::MAX_DELTA_V:
			case Constraint_tp::DELTA_V:
				if(!foundDVCon){
					addToRows = 1;
					foundDVCon = true;

					if(con.getType() == Constraint_tp::MAX_DELTA_V){
						/* Add a slack variable to the end of design vector and keep track
						 * of which constraint it is assigned to; value of slack
						 * variable will be recomputed later
						 */
						it.X.push_back(pModel->multShoot_getSlackVarVal(&it, con));
						it.numSlack++;
						it.slackAssignCon.push_back(c);
					}
				}else{
					throw Exception("MultShootEngine::multShoot: You can only apply ONE delta-V constraint");
				}
				break;
			case Constraint_tp::APSE:
			case Constraint_tp::ENDSEG_APSE:
			case Constraint_tp::ENDSEG_JC:
			case Constraint_tp::JC:
			case Constraint_tp::PSEUDOARC:
			case Constraint_tp::SEG_CONT_EX:
				addToRows = 1;
				break;
			case Constraint_tp::TOF:
				if(to_underlying(tofTp) <= 0)
					astrohelion::printWarn("MultShootEngine::multShoot: Attempting to constraint TOF without variable time... won't work!\n");
				
				if(!foundTOFCon)
					addToRows = 1;
				else
					throw Exception("MultShootEngine::multShoot: You can only apply ONE TOF constraint");
				break;
			case Constraint_tp::EPOCH:
				if(to_underlying(tofTp) <= 0)
					printWarn("MultShootEngine::multShoot: Attempting to constrain Epoch without variable time... won't work!\n");

				addToRows = 1;
				break;
			case Constraint_tp::RM_STATE:
			case Constraint_tp::RM_EPOCH:
			case Constraint_tp::RM_CTRL:
				// These constraints are handled differently
				addToRows = 0;
				break;
			default:
				printWarn("MultShootEngine::multShoot: Unhandled constraint: %s\n", con.getTypeStr());
				break;
		}

		// Save the index of the first row for this constraint
		it.conRows[c] = conRow;
		conRow += addToRows;	// remember we've added rows
		it.totalCons += addToRows;
	}// END of loop through constraints

	// Determine the number of free/design variables based on the system type
	it.totalFree = it.X.size();

	// Save the initial free variable vector
	it.X0 = it.X;

	// Print debugging information
	astrohelion::printVerb(verbosity >= Verbosity_tp::ALL_MSG, "  # Free: %d\n  # Constraints: %d\n", it.totalFree, it.totalCons);
	astrohelion::printVerb(verbosity >= Verbosity_tp::ALL_MSG, "  -> # Slack Variables: %d\n", it.numSlack);

	astrohelion::printVerb(verbosity >= Verbosity_tp::ALL_MSG, "ALL CONSTRAINTS:\n\n");
	if(verbosity >= Verbosity_tp::ALL_MSG){
		for(unsigned int n = 0; n < it.allCons.size(); n++){
			it.allCons[n].print();
		}
	}
	
	// Run the multiple shooting process
	return multShoot(it);
}//==========================================================

/**
 *  \brief Run a multiple shooting algorithm given an MultShootData object
 * 
 *  \param it A completely formed MultShootData object that describes a 
 *  multiple shooting problem. These are created from Arcset and its
 *  derivative types by the other implementation of multShoot()
 *  \return A corrected MultShootData object
 *  @see multShoot(Arcset*)
 *  \throws DivergeException if the multiple shooting process does not converge
 */
MultShootData MultShootEngine::multShoot(MultShootData it){
	it.count = 0;

	// create a simulation engine
	SimEngine simEngine;
	simEngine.setVerbosity(static_cast<Verbosity_tp>(static_cast<int>(verbosity) - 1));
	
	// Set both tolerances of simulation engine to be three orders of magnitude less corrector
	double simTol = tol/1000 < 1e-15 ? 1e-15 : tol/1000;
	simEngine.setAbsTol(simTol);
	simEngine.setRelTol(simTol);

	// Only need info about the final state, no need to generate lots of intermediate data points
	// This forces the integrator to use the Adams-Bashforth Adams-Moulton integration method,
	// which is most similar to Matlab's ode113
	simEngine.setVarStepSize(false);
	simEngine.setNumSteps(2);

	if(bFindEvent || bIgnoreCrash){
		simEngine.setMakeDefaultEvents(false);	// don't use crash events when searching for an event
	}

	// Define values for use in corrections loop
	double err = 10*tol;
	unsigned int coreStateSize = it.nodesIn->getSysData()->getDynamicsModel()->getCoreStateSize();

	Eigen::VectorXd oldX(it.totalFree, 1), newX(it.totalFree, 1), FX(it.totalCons, 1);

	while( err > tol && it.count < maxIts){
		if(it.count > 0){
			// Solve for newX and copy into working vector X
			oldX = Eigen::Map<Eigen::VectorXd>(&(it.X[0]), it.totalFree, 1);
			solveUpdateEq(&it, &oldX, &FX, &newX);

			it.X.clear();
			it.X.insert(it.X.begin(), newX.data(), newX.data()+it.totalFree);
		}

		it.FX.clear();					// Clear vectors each iteration
		it.FX.assign(it.totalCons, 0);	// Size the vectors and fill with zeros

		it.DF_elements.clear();
		it.DF_elements.reserve(it.totalCons * coreStateSize);

		// Fill each trajectory object with a propagated arc
		propSegsFromFreeVars(&it, &simEngine);
		// waitForUser();

		// Loop through all constraints and compute the constraint values, partials, and
		// apply them to the FX and DF matrices
		for(unsigned int c = 0; c < it.allCons.size(); c++){
			it.nodesIn->getSysData()->getDynamicsModel()->multShoot_applyConstraint(&it, it.allCons[c], c);
			printVerb(verbosity >= Verbosity_tp::DEBUG, "* Applying %s constraint\n", it.allCons[c].getTypeStr());
		}

		// Check to see what the error is; if it's too high, update X and continue another iteration
		FX = Eigen::Map<Eigen::VectorXd>(&(it.FX[0]), it.totalCons, 1);
		double err_cons = FX.norm();

		if(verbosity >= Verbosity_tp::ALL_MSG)
			reportConMags(&it);

		// Compute error: difference between subsequent free variable vectors
		// Eigen::VectorXd diff = newX - oldX;
		// double err_it = diff.norm();

		// Choose the lower of the two?
		// err = err_cons < err_it ? err_cons : err_it;
		// std::string errType = err_cons < err_it ? "||F||" : "||X - X_old||";
		err = err_cons;
		std::string errType = "||F||";

		it.count++;
		astrohelion::printVerbColor((bFindEvent && verbosity >= Verbosity_tp::ALL_MSG) || (!bFindEvent && verbosity > Verbosity_tp::NO_MSG), YELLOW, "Iteration %02d: err = %.8e (%s)\n",
			it.count, err, errType.c_str());
	}// end of corrections loop

	if(err > tol && !bIgnoreDiverge){
		throw DivergeException();
	}

	if(it.nodesOut){
		try{
			// Save propagated data and free variable vector values to the output arcset
			if(bFullFinalProp){
				simEngine.setVarStepSize(true);
				propSegsFromFreeVars(&it, &simEngine);
			}
			it.nodesIn->getSysData()->getDynamicsModel()->multShoot_createOutput(&it);
		}catch(Exception &e){
			astrohelion::printErr("MultShootEngine::multShoot: Unable to create output nodeset\n  Err: %s\n", e.what());
			throw e;
		}
	}
	
	return it;
}//=====================================================

/**
 *  \brief Propagate all segments along the arcset
 *  \details Initial conditions and other parameters for each integrated
 *  arc are obtained from the free variable vector or the input nodeset
 * 
 *  \param pIt Pointer to the multiple shooting data structure
 *  \param pSim Pointer to a simulalation engine initialized for multiple
 *  shooting propagations
 */
void MultShootEngine::propSegsFromFreeVars(MultShootData *pIt, SimEngine *pSim){
	unsigned int coreStateSize = pIt->nodesIn->getSysData()->getDynamicsModel()->getCoreStateSize();

	pIt->deltaVs.clear();
	pIt->deltaVs.assign(3*pIt->numNodes, 0);

	// initialize a vector of trajectory objects to store each propagated segment
	pIt->propSegs.clear();
	pIt->nodesIn->getSysData()->getDynamicsModel()->multShoot_initIterData(pIt);

	for(unsigned int s = 0; s < pIt->nodesIn->getNumSegs(); s++){
		// printf("Retrieving ICs for segment (ix %02d):\n", s);
		// Get simulation conditions from design vector via dynamic model implementation
		double t0 = 0, tof = 0;
		std::vector<double> ic(coreStateSize, 0);

		ControlLaw *pLaw = pIt->nodesIn->getSegRefByIx_const(s).getCtrlLaw();
		std::vector<double> ctrl0;
		if(pLaw){
			ctrl0.assign(pLaw->getNumStates(), 0);
		}

		pIt->nodesIn->getSysData()->getDynamicsModel()->multShoot_getSimICs(pIt, pIt->nodesIn->getSegRefByIx_const(s).getID(),
			&(ic.front()), &(ctrl0.front()), &t0, &tof);

		pSim->setRevTime(tof < 0);
		
		printVerb(verbosity >= Verbosity_tp::DEBUG, "Simulating segment %d:\n  t0 = %.4f\n  tof = %.4f\n", s, t0, tof);

		try{
			pSim->runSim(ic, ctrl0, t0, tof, &(pIt->propSegs[s]), pLaw);
		}catch(DivergeException &e){
			printVerbColor(verbosity >= Verbosity_tp::SOME_MSG, RED, "SimEngine integration diverged...\n");
		}catch(Exception &e){
			printVerbColor(verbosity >= Verbosity_tp::SOME_MSG, RED, "SimEngine Error:\n%s\nEnding corrections.\n", e.what());
		}

		// if(verbosity >= Verbosity_tp::DEBUG){
		// 	pIt->propSegs[s].print();
		// }

		std::vector<double> lastState = pIt->propSegs[s].getStateByIx(-1);
		int termID = pIt->nodesIn->getSegRefByIx_const(s).getTerminus();
		if(termID != Linkable::INVALID_ID){

			// Get the state of the terminal node
			MSVarMap_Obj stateVar = pIt->getVarMap_obj(MSVar_tp::STATE, termID);
			std::vector<double> state;
			if(stateVar.row0 == -1)
				state = pIt->nodesIn->getState(termID);
			else
				state = std::vector<double>(pIt->X.begin() + stateVar.row0, pIt->X.begin() + stateVar.row0 + stateVar.nRows);

			// velCon has false for a velocity state if there is a discontinuity between
			// the terminus of the segment and the terminal node
			std::vector<bool> velCon = pIt->nodesIn->getSegRefByIx_const(s).getVelCon();
			for(int i = 3; i < 6; i++){
				// Compute difference in velocity; if velCon[i-3] is true, then velocity
				// should be continuous and any difference is numerical error, so set to
				// zero by multiplying by not-true
				pIt->deltaVs[s*3+i-3] = !velCon[i-3]*(lastState[i] - state[i]);
			}
		}
	}
}//=====================================================

/**
 *	\brief Apply linear algebra to solve the update equation and obtain an updated free-variable vector
 *
 *	The update equation takes the form
 * 	\f[
 *		\vec{F}(\vec{X}) = D\vec{F}(\vec{X}) \left( \vec{X}_{n+1} - \vec{X}_n \right)
 *	\f]
 *	We know \f$ \vec{X}_n \f$, \f$ \vec{F}(\vec{X}) \f$ and \f$ D\vec{F}(\vec{X}) \f$, and we wish to solve for
 *	\f$ \vec{X}_{n+1} \f$. To do this, we need to invert or factor the Jacobian matrix \f$ D\vec{F}(\vec{X}) \f$.
 *	Assuming the Jacobian is non-singular, a solution can be obtained. Three possible scenarios can occur: either
 *	the system is over-constrained (no solution), perfectly constrained (square, one solution), or under constrained
 *	(infinitely many solutions).
 *
 *	In the first case, we can use least squares to find the closest possible solution. This is not implemented and
 *	the function will throw an error of the system is over constrained. In the second case, the equation is solved
 *	via LU factorization using GSL's linear algebra functions. Finally, if the system is under constrained, which 
 *	is the most common case, we compute the minimum-norm solution. We sequentially solve the following equations to
 *	arrive at the min-norm solution:
 *	\f{eqnarray*}{
 *		JJ^T \vec{w} &=& \vec{F}(\vec{X}) \\
 *		\vec{X}^* &=& J^T \vec{w}
 *	\f}
 *	where \f$ J \f$ is the Jacobian matrix, \f$ JJ^T \f$ is the associated Gram Matrix, and \f$ \vec{X}^* \f$ is the
 *	min-norm solution. If the Jacobian is non-singular, then the Gram Matrix will also be non-singular and the system
 *	can be solved. Note that \f$ \vec{X}^* \f$ is the min-norm solution for \f$ \vec{X}_{n+1} = \vec{X}_n \f$.
 *
 *	In all cases, errors will be thrown if the Jacobian is singular. This most likely indicates that there has been
 *	a coding error in the corrector, although singular Jacobians do occur when trajectories pass very near primaries.
 *
 *	\param pIt pointer to the MultShootData object associated with the corrections process
 *	\param pOldX constant pointer to the current (previous) design vector
 *	\param pFX constant pointer to the current constraint vector
 *	\param pNewX pointer to a vector in which to store the updated design variable vector
 *	
 *	\throws Exception if the problem is over constrained (i.e. Jacobian has more rows than columns);
 *	This can be updated to use a least-squares solution (TODO)
 */
void MultShootEngine::solveUpdateEq(MultShootData* pIt, const Eigen::VectorXd* pOldX, const Eigen::VectorXd *pFX, Eigen::VectorXd *pNewX){
	Eigen::VectorXd fullStep(pIt->totalFree, 1);	// Create a vector to put the solution in

	if(pIt->totalCons == 1 && pIt->totalFree == 1){
		// If Jacobian is 1x1, skip all that linear algebra and just solve the equation
		fullStep = -(*pFX)/(pIt->DF_elements[0].value());
	}else{
		// Jacobian is not scalar; use linear algebra to solve update equation
		SparseMatXCd J(pIt->totalCons, pIt->totalFree);
		J.setFromTriplets(pIt->DF_elements.begin(), pIt->DF_elements.end());
		J.makeCompressed();
		
		if(pIt->totalCons == pIt->totalFree){	// J is square, use regular inverse

			/* Use LU decomposition to invert the Jacobian matrix and find a vector
			w. Multiplying J^T by w yields the minimum-norm solution x, where x 
			lies in the column-space of J^T, or in the orthogonal complement of
			the nullspace of J.
			Source: <http://www.math.usm.edu/lambers/mat419/lecture15.pdf>
			 */
			
			// Info about solving Sparse matrix systems with Eigen:
			// <https://eigen.tuxfamily.org/dox/group__TopicSparseSystems.html>

			// Solve the system Jw = b (In this case, w = fullStep)
			Eigen::SparseLU<SparseMatXCd, Eigen::COLAMDOrdering<int> > luSolver;
			luSolver.analyzePattern(J);
			luSolver.factorize(J);
			if(luSolver.info() != Eigen::Success){
				checkDFSingularities(J);
				throw LinAlgException("MultShootEngine::solveUpdateEq: Could not factorize Jacobian matrix");
			}

			fullStep = luSolver.solve(-(*pFX));
			if(luSolver.info() != Eigen::Success){
				checkDFSingularities(J);
				throw LinAlgException("MultShootEngine::solveUpdateEq: Could not solve update equation");
			}
		}else{
			if(pIt->totalCons < pIt->totalFree){	// Under-constrained

				/* Use LU decomposition to invert the Gramm matrix and find a vector
				w. Multiplying J^T by w yields the minimum-norm solution x, where x 
				lies in the column-space of J^T, or in the orthogonal complement of
				the nullspace of J.
				Source: <http://www.math.usm.edu/lambers/mat419/lecture15.pdf>
				 */

				// Compute Gramm matrix
				SparseMatXCd JT = J.transpose();
				SparseMatXCd G = J*JT;		// G will always be symmetric

				// astrohelion::toCSV(J, "DF_cpp.csv");
				// astrohelion::toCSV(FX, "FX_cpp.csv");
				// astrohelion::toCSV(oldX, "X_cpp.csv");

				// Solve the system Gw = b
				// LU-Factorization is faster and works most of the time
				Eigen::SparseLU<SparseMatXCd, Eigen::COLAMDOrdering<int> > luSolver;
				luSolver.compute(G);	
				if(luSolver.info() != Eigen::Success){
					// If LU factorization fails, try QR factorization - it tends to be more robust
					printVerb(verbosity >= Verbosity_tp::ALL_MSG, "LU Factorization failed, trying QR factorization to solve update equation.\n");
					Eigen::SparseQR<SparseMatXCd, Eigen::COLAMDOrdering<int> > qrSolver;
					qrSolver.compute(G);
					if(qrSolver.info() != Eigen::Success){
						checkDFSingularities(J);
						throw LinAlgException("MultShootEngine::solveUpdateEq: Could not factorize Gramm matrix.");
					}

					Eigen::VectorXd w = qrSolver.solve(-(*pFX));
					if(qrSolver.info() != Eigen::Success){
						checkDFSingularities(J);
						throw LinAlgException("MultShootEngine::solveUpdateEq: Could not solve update equation (Gramm)");
					}

<<<<<<< HEAD
					fullStep = JT*w;	// Compute optimal step from w
=======
					fullStep = JT*w;	// Compute optimal x from w
>>>>>>> b158eead
				}else{

					Eigen::VectorXd w = luSolver.solve(-(*pFX));
					if(luSolver.info() != Eigen::Success){
						checkDFSingularities(J);
						throw LinAlgException("MultShootEngine::solveUpdateEq: Could not solve update equation (Gramm)");
					}
<<<<<<< HEAD
					fullStep = JT*w;	// Compute optimal step from w
=======
					fullStep = JT*w;	// Compute optimal x from w
>>>>>>> b158eead
				}

				// Alternative Method: SVD
				// NOTE: This takes approximately five times as much computation time
				// JacobiSVD<MatrixXd> svd(JT, Eigen::ComputeFullV | Eigen::ComputeFullU);
				// svd.setThreshold(tol/100.f);

				// MatrixXd singVals = svd.singularValues();
				// double svdTol = (1e-12)*singVals(0);	// First singular value is the biggest one

				// MatrixXd Z = MatrixXd::Zero(JT.rows(), JT.cols());
				// for(unsigned int r = 0; r < singVals.rows(); r++){
				// 	Z(r,r) = std::abs(singVals(r)) > svdTol ? 1.0/singVals(r) : 0;
				// }

				// fullStep = svd.matrixU() * Z * svd.matrixV().transpose() * FX;

			}else{	// Over-constrained
				throw LinAlgException("MultShootEngine::solveUpdateEq: System is over constrained... No solution implemented");
			}
		}
	}

<<<<<<< HEAD
	if(bLineSearchStepSize){
=======
	if(bDoLineSearch){
>>>>>>> b158eead
		chooseStep_LineSearch(pIt, pOldX, pFX, &fullStep, pNewX);
	}else{
		double scale = pFX->norm() < attenuationLimitTol ? 1.0 : attenuation;
		*pNewX = *pOldX + scale*fullStep;	// newX = oldX + fullStep
	}
}// End of solveUpdateEq() ============================

void MultShootEngine::chooseStep_LineSearch(MultShootData* pIt, const Eigen::VectorXd* pOldX, const Eigen::VectorXd *pOldFX,
	const Eigen::VectorXd *pFullStep, Eigen::VectorXd *pNewX){

	// Fixed parameters
	double maxStepSize = 100;
	double alpha = 1e-4;

	double f_old = 0.5*pOldFX->norm();

	// Initialize full step
	Eigen::VectorXd fullStep = *pFullStep;
	
	// Scale if attempted step is too big (i.e., if there is some unbounded thing going on)
	if(fullStep.norm() > maxStepSize){
		fullStep *= maxStepSize/fullStep.norm();
	}

	SparseMatXCd J(pIt->totalCons, pIt->totalFree);
	J.setFromTriplets(pIt->DF_elements.begin(), pIt->DF_elements.end());
	J.makeCompressed();

	Eigen::VectorXd slopeProd = J.transpose() * (*pOldFX);
	slopeProd = slopeProd.transpose() * (*pFullStep);
	assert(slopeProd.rows() == 1 && slopeProd.cols() == 1);
	double slope = slopeProd(0);

	if(slope >= 0.0){
		throw DivergeException("MultShootEngine::updateFreeVarVec: Slope is positive... roundoff error in line search.\n");
	}

	// Compute min step size
	double big = 0, temp = 0;
	for(unsigned int i = 0; i < fullStep.rows(); i++){
		temp = std::abs(fullStep(i))/std::max(std::abs((*pOldX)(i)), 1.0);
		if(temp > big)
			big = temp;
	}
	double minStep = 1e-7/big;
	double step = 1;

	printVerb(verbosity >= Verbosity_tp::ALL_MSG, "  Line Search: Minimum Step Size = %.4e\n", minStep);

	// Set up a simulation engine to propagate segments
	SimEngine sim;
	double simTol = tol/1000 < 1e-15 ? 1e-15 : tol/1000;
	sim.setAbsTol(simTol);
	sim.setRelTol(simTol);
	sim.setVarStepSize(false);
	sim.setNumSteps(2);
	sim.setMakeDefaultEvents(false);
<<<<<<< HEAD

=======
	sim.setVerbosity(verbosity);
	
>>>>>>> b158eead
	unsigned int maxCount = 10;		// Max number of line search iterations
	double tempStep = 1;			// Storage for the next step size
	double step2 = 1;				// Step size from the previous iteration of the line search
	double f = 1;					// Error term for the current iteration
	double f2 = 1;;					// Error term from the previous iteration of the line search

	unsigned int coreDim = pIt->nodesIn->getSysData()->getDynamicsModel()->getCoreStateSize();

	for(unsigned int count = 0; count < maxCount; count++){
		// Compute next free variable vector give the current step size
		*pNewX = *pOldX + step * fullStep;

		// Compute an updated constraint vector
		MultShootData tempData = *pIt;
		tempData.FX.clear();
		tempData.FX.assign(tempData.totalCons, 0);
		tempData.DF_elements.clear();
		tempData.DF_elements.reserve(tempData.totalCons * coreDim);

		// Update free variable vector in the temporary data object
		assert(pNewX->rows() > 1 && pNewX->cols() == 1);
		tempData.X = std::vector<double>(pNewX->data(), pNewX->data() + pNewX->rows());
		
		// Do all those expensive function evaluations
		propSegsFromFreeVars(&tempData, &sim);
		for(unsigned int c = 0; c < tempData.allCons.size(); c++){
			tempData.nodesIn->getSysData()->getDynamicsModel()->multShoot_applyConstraint(&tempData, tempData.allCons[c], c);
		}

		// Compute magnitude of new FX vector
		temp = 0;
		for(unsigned int i = 0; i < tempData.FX.size(); i++){
			temp += tempData.FX[i]*tempData.FX[i];
		}
		// Scaled norm of the constraint vector (an error metric)
		f = 0.5*sqrt(temp);

		if(step < minStep){
			printVerbColor(verbosity >= Verbosity_tp::SOME_MSG, RED, "  Line search decreased past minimum bound.\n");
			return;
		}


		if(f <= f_old + alpha*step*slope){
			printVerb(verbosity >= Verbosity_tp::SOME_MSG, "  Line Search: Step Size = %.4e (%u its)\n", step, count);
			return;	// We're all set, so return!
		}else{	// Need to backtrack
			if(count == 0){
				// Approximate step-size as a quadratic, find step size that yields better guess
				tempStep = -slope/(2.0*(f - f_old - slope));
			}else{
				// Approximate step-size as a cubic
				double term1 = f - f_old - step*slope;
				double term2 = f2 - f_old - step2*slope;
				double a = (term1/(step*step) - term2/(step2*step2))/(step - step2);
				double b = (-step2*term1/(step*step) + step*term2/(step2*step2))/(step - step2);

				if(a == 0){
					tempStep = -slope/(2.0*b);
				}else{
					double disc = b*b - 3*a*slope;
					if(disc < 0){
						tempStep = 0.5*step;
					}else if(b <= 0){
						tempStep = (-b + sqrt(disc))/(3.0*a);
					}else{
						tempStep = -slope/(b + sqrt(disc));
					}

					// Ensure that step size decreases by at least a factor of 2
					if(tempStep > 0.5*step){
						tempStep = 0.5*step;
					}
				}
			}

			// Update storage for next iteration
			step2 = step;
			f2 = f;

			// Ensure that step size decreases by no more than 90%
			step = std::max(tempStep, 0.1*step);
		}
	}

	if(f <= f_old + alpha*step*slope)
		throw DivergeException("MultShootEngine::updateFreeVarVec: Line search for step size diverged.");

	printVerb(verbosity >= Verbosity_tp::SOME_MSG, "  Line Search: Step Size = %.4e (%d its)\n", step, maxCount);
}//====================================================

/**
 *  \brief Checks the Jacobian (DF) matrix for singularities, i.e., rows
 *  or columns that contain only zeros
 * 
 *  \param DF Jacobian matrix employed in the correction process
 */
void MultShootEngine::checkDFSingularities(MatrixXRd DF){
	if(verbosity >= Verbosity_tp::SOME_MSG){
		for(unsigned int r = 0; r < DF.rows(); r++){
			if(DF.row(r).norm() == 0){
				printErr("Singular Jacobian! Row %u is all zeros\n", r);
			}
		}

		for(unsigned int c = 0; c < DF.cols(); c++){
			if(DF.col(c).norm() == 0){
				printErr("Singular Jacobian! Column %u is all zeros\n", c);
			}
		}
	}
}//====================================================

/**
 *  \brief Print out the magnitude of each constraint.
 *  \details This can be useful when debugging to highlight which constraints are unsatisfied
 * 
 *  \param pIt pointer to an MultShootData object associated with a corrections process
 */
void MultShootEngine::reportConMags(const MultShootData *pIt){
	unsigned int conCount = 0;
	for(unsigned int r = 0; r < (pIt->FX.size()); r++){
        if(r == 0 && pIt->totalCons > 0){
            printf("Node %d %s Constraint:\n", pIt->allCons[conCount].getID(), pIt->allCons[conCount].getTypeStr());
        }else if(conCount < pIt->allCons.size() && r >= static_cast<unsigned int>(pIt->conRows[conCount+1])){
            conCount++;
            printf("Node %d %s Constraint:\n", pIt->allCons[conCount].getID(), pIt->allCons[conCount].getTypeStr());
        }
        printf("  ||row %03u||: %.6e\n", r, std::abs(pIt->FX[r]));
    }
}//===============================================================

/**
 *	\brief clean up data so that engine can be used again (or deconstructed safely)
 */
void MultShootEngine::cleanEngine(){
	astrohelion::printVerb(verbosity >= Verbosity_tp::ALL_MSG, "Cleaning the engine...\n");
	bIsClean = true;
}//====================================================

/**
 *  \brief Reset the multiple shooting engine to the default parameter values
 */
void MultShootEngine::reset(){
	if(!bIsClean)
		cleanEngine();

	// bVarTime = true;
	// bEqualArcTime = false;
	tofTp = MSTOF_tp::VAR_FREE;
	maxIts = 20;
	tol = 1e-12;
	bFindEvent = false;
	bIgnoreCrash = false;
	bIgnoreDiverge = false;
	bFullFinalProp = true;
	attenuation = 1;
	attenuationLimitTol = 1e-8;
}//====================================================

/**
 *  \brief Check the DF matrix for the multiple shooting algorithm using finite differencing
 *  \details This function checks to make sure the Jacobian matrix (i.e. DF) is correct
 *  by computing each partial derivative numerically via forward differencing.
 * 
 *  \param pNodeset A nodeset with some constraints
 *  \param verbosity Specify how verbose the output is
 *  \param writeToFile Whether or not to write .csv or .mat files with relevant information
 */
bool MultShootEngine::finiteDiff_checkMultShoot(const Arcset *pNodeset, Verbosity_tp verbosity, bool writeToFile){
    MultShootEngine engine;  // Create engine with default settings
    return finiteDiff_checkMultShoot(pNodeset, engine, verbosity, writeToFile);
}//====================================================

/**
 *  \brief Check the DF matrix for the multiple shooting algorithm using finite differencing
 *  \details This function checks to make sure the Jacobian matrix (i.e. DF) is correct
 *  by computing each partial derivative numerically via forward differencing.
 * 
 *  \param pNodeset A nodeset with some constraints
 *  \param engine correction engine object configured with the appropriate settings (i.e.,
 *  equal arc time, etc.). Note that the maxIts, verbosity, and ignoreDiverge
 *  attributes of the engine will be overridden by this function.
 *  \param verbosity Specify how verbose the output is
 *  \param writeToFile Whether or not to write .csv or .mat files with relevant information
 */
bool MultShootEngine::finiteDiff_checkMultShoot(const Arcset *pNodeset, MultShootEngine engine, Verbosity_tp verbosity, bool writeToFile){
    printVerb(verbosity >= Verbosity_tp::SOME_MSG, "Finite Diff: Checking DF matrix...\n");
    // Create multiple shooter that will only do 1 iteration
    MultShootEngine corrector(engine);
    corrector.setMaxIts(1);
    corrector.setVerbosity(verbosity < Verbosity_tp::DEBUG ? Verbosity_tp::NO_MSG : Verbosity_tp::ALL_MSG);
    corrector.setIgnoreDiverge(true);
    corrector.setFullFinalProp(false);

    // Run multiple shooter to get X, FX, and DF
    MultShootData it = corrector.multShoot(pNodeset, nullptr);
    Eigen::VectorXd FX = Eigen::Map<Eigen::VectorXd>(&(it.FX[0]), it.totalCons, 1);
    SparseMatXCd sparseDF(it.totalCons, it.totalFree);
    sparseDF.setFromTriplets(it.DF_elements.begin(), it.DF_elements.end());
    MatrixXRd DF = MatrixXRd(sparseDF);
    // MatrixXRd DF = Eigen::Map<MatrixXRd>(&(it.DF[0]), it.totalCons, it.totalFree);
    MatrixXRd DFest = MatrixXRd::Zero(it.totalCons, it.totalFree);

    if(writeToFile){
        astrohelion::toCSV(DF, "FiniteDiff_DF.csv");
    }

    double pertSize = 1e-8;
    #pragma omp parallel for firstprivate(it, corrector) schedule(dynamic)
    for(int i = 0; i < it.totalFree; i++){
        std::vector<double> pertX = it.X0;      // Copy unperturbed state vetor
        pertX[i] += pertSize;                   // add perturbation
        it.X = pertX;                           // Copy into iteration data
        MultShootData pertIt = corrector.multShoot(it);     // Correct perturbed state
        Eigen::VectorXd FX_up = Eigen::Map<Eigen::VectorXd>(&(pertIt.FX[0]), it.totalCons, 1);

        // Do another process for opposite direction
        pertX = it.X0;
        pertX[i] -= pertSize;
        it.X = pertX;
        pertIt = corrector.multShoot(it);
        Eigen::VectorXd FX_down = Eigen::Map<Eigen::VectorXd>(&(pertIt.FX[0]), it.totalCons, 1);

        // An iteration for twice the perturbation up
        pertX = it.X0;
        pertX[i] += 2*pertSize;
        it.X = pertX;
        pertIt = corrector.multShoot(it);
        Eigen::VectorXd FX_2up = Eigen::Map<Eigen::VectorXd>(&(pertIt.FX[0]), it.totalCons, 1);

        // An iteration for twice the perturbation down
        pertX = it.X0;
        pertX[i] -= 2*pertSize;
        it.X = pertX;
        pertIt = corrector.multShoot(it);
        Eigen::VectorXd FX_2down = Eigen::Map<Eigen::VectorXd>(&(pertIt.FX[0]), it.totalCons, 1);


        // Compute central difference
        Eigen::VectorXd col = (-1*FX_2up + 8*FX_up - 8*FX_down + FX_2down)/std::abs(12*pertSize);   // Five-point stencil
        // Eigen::VectorXd col = (FX_up - FX_down)/std::abs(2*pertSize);   // Central Difference
        // Eigen::VectorXd col = (FX_up - FX)/std::abs(pertSize);       // Forward difference
        DFest.block(0, i, it.totalCons, 1) = col;
    }


    MatrixXRd diff = DF - DFest;
    MatrixXRd DF_abs = DF.cwiseAbs();       // Get coefficient-wise absolute value
    MatrixXRd DFest_abs = DFest.cwiseAbs();

    diff = diff.cwiseAbs();                     	// Get coefficient-wise aboslute value
    MatrixXRd relDiff = MatrixXRd::Zero(diff.rows(), diff.cols());	// Relative differences (divide by magnitude of each value)

    // Divide each element by the magnitude of the DF element to get a relative difference magnitude
    for(int r = 0; r < diff.rows(); r++){
        for(int c = 0; c < diff.cols(); c++){
            // If one of the elements is zero, let the difference just be the difference; no division
            if(DF_abs(r,c) > 1e-13 && DFest_abs(r,c) > 1e-13)   // consider 1e-13 to be zero
                relDiff(r,c) = diff(r,c)/DF_abs(r,c);
        }
    }
    
    if(writeToFile){
        astrohelion::toCSV(DFest, "FiniteDiff_DFest.csv");
        astrohelion::toCSV(diff, "FiniteDiff_Diff.csv"); 
        astrohelion::toCSV(relDiff, "FiniteDiff_RelDiff.csv");
    }

    // Compute the largest coefficient in each row and column
    std::vector<unsigned int> rowMaxIndex(diff.rows(), 0), colMaxIndex(diff.cols(), 0);
    Eigen::VectorXd rowMax(diff.rows(), 1);
    Eigen::VectorXd colMax(diff.cols(), 1);
    for(unsigned int r = 0; r < diff.rows(); r++){
    	rowMax(r) = diff.row(r).maxCoeff(&rowMaxIndex[r]);
    }
	for(unsigned int c = 0; c < diff.cols(); c++){
		colMax(c) = diff.col(c).maxCoeff(&colMaxIndex[c]);
	}

    // Eigen::VectorXd rowMax = diff.rowwise().maxCoeff();
    // Eigen::RowVectorXd colMax = diff.colwise().maxCoeff();

    // Make a map that links the row number (column in the Jacobian matrix)
    // of the free variable to the MSVarMap_Key that represents the MSVarMap_Obj 
    // that contains information about the free variable
    std::map<int, MSVarMap_Key> freeVarMap_rowNumToKey;
    for(auto& obj : it.freeVarMap){
    	if(obj.second.row0 != -1){
	        for(int r = 0; r < obj.second.nRows; r++){
	        	freeVarMap_rowNumToKey[obj.second.row0 + r] = obj.first;
	        }
	    }
    }

    unsigned int rowMaxMaxIx = 0, colMaxMaxIx = 0;
    double rowMaxMax = rowMax.maxCoeff(&rowMaxMaxIx);
    double colMaxMax = colMax.maxCoeff(&colMaxMaxIx);
    int errScalar = 100000;

    bool goodDF = true;
    for(unsigned int r = 0; r < DF.rows(); r++){
    	if(DF.row(r).norm() == 0){
    		printVerbColor(verbosity >= Verbosity_tp::SOME_MSG, BOLDRED,
    			"Singular Jacobian: row %u contains only zeros\n", r);

    		goodDF = goodDF && false;
    	}
    }

    for(unsigned int c = 0; c < DF.cols(); c++){
    	if(DF.col(c).norm() == 0){
    		printVerbColor(verbosity >= Verbosity_tp::SOME_MSG, BOLDRED,
    			"Singular Jacobian: column %u contains only zeros\n", c);

    		goodDF = goodDF && false;
    	}
    }

    if(rowMaxMax < errScalar*pertSize && colMaxMax < errScalar*colMaxMax){
        if(verbosity >= Verbosity_tp::SOME_MSG)
        printVerbColor(verbosity >= Verbosity_tp::SOME_MSG, BOLDGREEN,
        	"No significant errors! (Abs diff is small)\n");

        goodDF = goodDF && true;
    }else{

    	if(rowMaxMax >= errScalar*pertSize){
    		// row error is too big
    		if(relDiff(rowMaxMaxIx, rowMaxIndex[rowMaxMaxIx]) < errScalar*pertSize){
    			// The relative difference is small enough
    			printVerbColor(verbosity >= Verbosity_tp::SOME_MSG, BOLDGREEN,
    				"No significant errors! (Abs diff is large, rel diff is small)\n");
    			goodDF = goodDF && true;
    		}else{
    			printColor(BOLDRED, "Significant errors (Abs diff and Rel diff)\n");
    			goodDF = goodDF && false;
    		}
    	}else{
    		// Column error is too big
    		if(relDiff(colMaxIndex[colMaxMaxIx], colMaxMaxIx) < errScalar*pertSize){
    			printVerbColor(verbosity >= Verbosity_tp::SOME_MSG, BOLDGREEN,
    				"No significant errors! (Abs diff is large, rel diff is small)\n");
    			goodDF = goodDF && true;
    		}else{
    			printColor(BOLDRED, "Significant errors (Abs diff and Rel diff)\n");
    			goodDF = goodDF && false;
    		}
    	}
    }

    // Print out big table of information
    if((!goodDF && verbosity >= Verbosity_tp::SOME_MSG) || verbosity >= Verbosity_tp::DEBUG){
        printf("Maximum relative difference between computed DF and estimated DF\n");
        int conCount = 0;
        for(long r = 0; r < rowMax.size(); r++){
            if(r == 0 && it.totalCons > 0){
                printf("Applies to %s %d: %s Constraint:\n", 
                    Constraint::getAppTypeStr(it.allCons[conCount].getAppType()),
                    it.allCons[conCount].getID(), it.allCons[conCount].getTypeStr());
            }else if(conCount+1 < static_cast<int>(it.allCons.size()) && r >= it.conRows[conCount+1]){
                conCount++;
                printf("Applies to %s %d: %s Constraint:\n", 
                    Constraint::getAppTypeStr(it.allCons[conCount].getAppType()),
                    it.allCons[conCount].getID(), it.allCons[conCount].getTypeStr());
            }
            astrohelion::printColor(rowMax[r] > errScalar*pertSize || std::isnan(rowMax[r]) ? RED : GREEN,
                "  row %03zu: %.6e (Abs) %.6e (Rel)\n", r, rowMax[r], relDiff(r, rowMaxIndex[r]));
        }
        for(long c = 0; c < colMax.size(); c++){
            std::string parent = "unknown";
            std::string type = "unknown";
            MSVarMap_Key key;
            try{
                key = freeVarMap_rowNumToKey.at(c);
                MSVarMap_Obj obj = it.freeVarMap.at(key);
                parent = MSVarMap_Obj::parent2str(obj.parent);
                type = MSVarMap_Key::type2str(key.type);
            }catch(std::out_of_range &e){}

            astrohelion::printColor(colMax[c] > errScalar*pertSize || std::isnan(colMax[c]) ? RED : GREEN,
                "Col %03zu: %s (%d)-owned %s: %.6e (Abs) %.6e (Rel)\n", c, parent.c_str(), key.id,
                type.c_str(), colMax[c], relDiff(colMaxIndex[c], c));
        }
    }

    return goodDF;
}//====================================================

/**
 *  \brief Compute the total delta-V along a corrected nodeset
 * 
 *  \param pIt pointer to an MultShootData object associated with a corrections process
 *  \return the total delta-V, units consistent with the nodeset's stored velocity states
 */
double MultShootEngine::getTotalDV(const MultShootData *pIt){
    double total = 0;
    for(unsigned int n = 0; n < pIt->deltaVs.size()/3; n++){
        total += sqrt(pIt->deltaVs[3*n + 0]*pIt->deltaVs[3*n + 0] +
            pIt->deltaVs[3*n + 1]*pIt->deltaVs[3*n + 1] + 
            pIt->deltaVs[3*n + 2]*pIt->deltaVs[3*n + 2]);
    }
    return total;
}//=====================================================

}// END of Astrohelion namespace<|MERGE_RESOLUTION|>--- conflicted
+++ resolved
@@ -751,11 +751,7 @@
 						throw LinAlgException("MultShootEngine::solveUpdateEq: Could not solve update equation (Gramm)");
 					}
 
-<<<<<<< HEAD
 					fullStep = JT*w;	// Compute optimal step from w
-=======
-					fullStep = JT*w;	// Compute optimal x from w
->>>>>>> b158eead
 				}else{
 
 					Eigen::VectorXd w = luSolver.solve(-(*pFX));
@@ -763,11 +759,7 @@
 						checkDFSingularities(J);
 						throw LinAlgException("MultShootEngine::solveUpdateEq: Could not solve update equation (Gramm)");
 					}
-<<<<<<< HEAD
 					fullStep = JT*w;	// Compute optimal step from w
-=======
-					fullStep = JT*w;	// Compute optimal x from w
->>>>>>> b158eead
 				}
 
 				// Alternative Method: SVD
@@ -791,11 +783,7 @@
 		}
 	}
 
-<<<<<<< HEAD
 	if(bLineSearchStepSize){
-=======
-	if(bDoLineSearch){
->>>>>>> b158eead
 		chooseStep_LineSearch(pIt, pOldX, pFX, &fullStep, pNewX);
 	}else{
 		double scale = pFX->norm() < attenuationLimitTol ? 1.0 : attenuation;
@@ -853,12 +841,8 @@
 	sim.setVarStepSize(false);
 	sim.setNumSteps(2);
 	sim.setMakeDefaultEvents(false);
-<<<<<<< HEAD
-
-=======
 	sim.setVerbosity(verbosity);
 	
->>>>>>> b158eead
 	unsigned int maxCount = 10;		// Max number of line search iterations
 	double tempStep = 1;			// Storage for the next step size
 	double step2 = 1;				// Step size from the previous iteration of the line search
