--- conflicted
+++ resolved
@@ -223,17 +223,10 @@
  *  @throw Exception if <tt>id</tt> is out of bounds
  */
 double Nodeset_cr3bp::getJacobi(int id) const{
-<<<<<<< HEAD
-	if(nodes.count(id) == 0)
-		throw Exception("Nodeset_cr3bp::getJacobi: Node ID out of range");
-
-	return nodes.at(id).getExtraParam(0);
-=======
 	if(nodeIDMap.count(id) == 0)
 		throw Exception("Nodeset_cr3bp::getJacobi: Node ID out of range");
 
 	return nodes[nodeIDMap.at(id)].getExtraParam(0);
->>>>>>> 4c788b36
 }//====================================================
 
 /**
@@ -263,17 +256,10 @@
  *  @throw Exception if <tt>id</tt> is out of bounds
  */
 void Nodeset_cr3bp::setJacobi(int id, double jacobi){
-<<<<<<< HEAD
-	if(nodes.count(id) == 0)
-		throw Exception("Nodeset_cr3bp::setJacobi: Node ID out of range");
-
-	nodes[id].setExtraParam(0, jacobi);
-=======
 	if(nodeIDMap.count(id) == 0)
 		throw Exception("Nodeset_cr3bp::setJacobi: Node ID out of range");
 
 	nodes[nodeIDMap.at(id)].setExtraParam(0, jacobi);
->>>>>>> 4c788b36
 }//====================================================
 
 /**
