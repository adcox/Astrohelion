/**
 *  @file tpat_model.cpp
 *	@brief Defines behavior for a dynamic model
 */
 
/*
 *  Trajectory Propagation and Analysis Toolkit 
 *  Copyright 2015, Andrew Cox; Protected under the GNU GPL v3.0
 *  
 *  This file is part of the Trajectory Propagation and Analysis Toolkit (TPAT).
 *
 *  TPAT is free software: you can redistribute it and/or modify
 *  it under the terms of the GNU General Public License as published by
 *  the Free Software Foundation, either version 3 of the License, or
 *  (at your option) any later version.
 *
 *  TPAT is distributed in the hope that it will be useful,
 *  but WITHOUT ANY WARRANTY; without even the implied warranty of
 *  MERCHANTABILITY or FITNESS FOR A PARTICULAR PURPOSE.  See the
 *  GNU General Public License for more details.
 *
 *  You should have received a copy of the GNU General Public License
 *  along with TPAT.  If not, see <http://www.gnu.org/licenses/>.
 */

#include "tpat_model.hpp"

#include "tpat_correction_engine.hpp"
#include "tpat_event.hpp"
#include "tpat_eigen_defs.hpp"
#include "tpat_exceptions.hpp"
#include "tpat_multShoot_data.hpp"
#include "tpat_node.hpp"
#include "tpat_nodeset.hpp"
#include "tpat_traj.hpp"
#include "tpat_sys_data.hpp"
#include "tpat_utilities.hpp"
 
#include <algorithm>
#include <cmath>

/**
 *	@brief Default constructor
 *	@param type the model type
 */
tpat_model::tpat_model(tpat_dynamicsModel_tp type){
	modelType = type;
}//===========================================

/**
 *	@brief Copy constructor
 */
tpat_model::tpat_model(const tpat_model &m){
	copyMe(m);
}//===========================================

/**
 *	@brief Deconstructor
 */
tpat_model::~tpat_model(){}

/**
 *	@brief Copy Operator
 */	
tpat_model& tpat_model::operator =(const tpat_model &m){
	copyMe(m);
	return *this;
}//============================================

/**
 *	@brief Copies all data from a dynamic model into this one
 *	@param m another dynamic model
 */
void tpat_model::copyMe(const tpat_model &m){
	modelType = m.modelType;
	coreStates = m.coreStates;
	stmStates = m.stmStates;
	extraStates = m.extraStates;
}//============================================

/**
 *	@brief Retrieve the number of core states
 *	@return the number of core states
 */
int tpat_model::getCoreStateSize() const { return coreStates; }

/**
 *	@brief Retrieve the number of STM elements stored in the state vector
 *	@return the number of STM elements stored in the state vector
 */
int tpat_model::getSTMStateSize() const { return stmStates; }

/**
 *	@brief Retrieve the number of extra states stored after the core states and STM elements
 *	@return the number of extra states stored after the core states and STM elements
 */
int tpat_model::getExtraStateSize() const { return extraStates; }

/**
 *	@brief Determine whether the specified constraint type is supported in this model
 *	@return whether or not the specified constraint type is supported in this model
 */
bool tpat_model::supportsCon(tpat_constraint::tpat_constraint_tp type) const{
	return std::find(allowedCons.begin(), allowedCons.end(), type) != allowedCons.end();
}//===================================================

/**
 *	@brief Determine whether the specified event type is supported in this model
 *	@return whether or not the specified event type is supported in this model
 */
bool tpat_model::supportsEvent(tpat_event::tpat_event_tp type) const{
	return std::find(allowedEvents.begin(), allowedEvents.end(), type) != allowedEvents.end();
}//===================================================

/**
 *  @brief Determine the time derivative of the magnitude of a vector from a primary to
 *  the body of interest, non-dimensional units
 *  @details This derivation assumes the primary of interest is fixed in the frame the
 *  spacecraft coordinates are expressed in. If this is not the case (i.e., the primary
 *  moves in the working frame), this function will need to be overridden
 * 
 *  @param Pix Index of the primary
 *  @param t Non-dimensional epoch to compute r-dot at
 *  @param state six-element non-dimensional spacecraft state
 *  @param sys system data object
 *  @return Time derivative of the magnitude of a vector from a primary to the body
 *  of interest, non-dimensional velocity units
 */
double tpat_model::getRDot(int Pix, double t, const double *state, const tpat_sys_data *sys) const{
	
	std::vector<double> primPos = getPrimPos(t, sys);
    double dx = state[0] - primPos[3*Pix+0];
    double dy = state[1] - primPos[3*Pix+1];
    double dz = state[2] - primPos[3*Pix+2];

    std::vector<double> primVel = getPrimVel(t, sys);
    double num = dx*(state[3] - primVel[3*Pix+0]) + dy*(state[4] - primVel[3*Pix+1])+ dz*(state[5] - primVel[3*Pix+2]);

    return num/sqrt(dx*dx + dy*dy + dz*dz);
}//==================================================


/**
 *	@brief Initialize the corrector's design vector with position and velocity states,
 *	and times-of-flight.
 *
 *	Derived models may replace this function or call it and then append more design 
 * 	variables.
 *
 *	@param it a pointer to the corrector's iteration data structure
 *	@param set a pointer to the nodeset being corrected
 */
void tpat_model::multShoot_initDesignVec(tpat_multShoot_data *it, const tpat_nodeset *set) const{
	// Create the initial state vector
	it->X.clear();
	it->freeVarScale.clear();

	// Copy in the position and velocity states for each node
	int rowNum = 0;
	for(int n = 0; n < set->getNumNodes(); n++){
		std::vector<double> state = set->getNodeByIx(n).getState();
		rowNum = it->X.size();
		it->X.insert(it->X.end(), state.begin(), state.end());
		it->freeVarMap.push_back(ms_varMap_obj(ms_varMap_obj::STATE, rowNum, set->getNodeByIx(n).getID()));
	}

	if(it->varTime){		
		if(it->equalArcTime){
			// Append the total TOF for the arc
			it->freeVarMap.push_back(ms_varMap_obj(ms_varMap_obj::TOF_TOTAL, (int)(it->X.size()), -1));
			it->X.insert(it->X.end(), set->getTotalTOF());
		}else{
			// Append the TOF for each segment
			for(int s = 0; s < set->getNumSegs(); s++){
				it->freeVarMap.push_back(ms_varMap_obj(ms_varMap_obj::TOF, (int)(it->X.size()), set->getSegByIx(s).getID()));
				it->X.insert(it->X.end(), set->getSegByIx(s).getTOF());
			}
		}
	}
}//============================================================

/**
 *  @brief Scale the design variable vector so that all elements have approximately the 
 *  same magnitude.
 *  @details This can improve the corrections process, although it is not guaranteed to,
 *  and CAN impede the corrections process as well.
 * 
 *  @param it iteraiton data object for the current corrections process
 *  @param set the nodeset that corrections are being applied to
 */
void tpat_model::multShoot_scaleDesignVec(tpat_multShoot_data *it, const tpat_nodeset *set) const{
	// Group all like variables and then compute the largest magnitude of each
	Eigen::VectorXd allPos(3*it->numNodes);
	Eigen::VectorXd allVel(3*it->numNodes);
	Eigen::VectorXd allTOF(set->getNumSegs());
	for(int n = 0; n < it->numNodes; n++){
		allPos(3*n+0) = it->X[6*n+0];
		allPos(3*n+1) = it->X[6*n+1];
		allPos(3*n+2) = it->X[6*n+2];
		allVel(3*n+0) = it->X[6*n+3];
		allVel(3*n+1) = it->X[6*n+4];
		allVel(3*n+2) = it->X[6*n+5];
	}

	for(int s = 0; s < set->getNumSegs(); s++){
		if(it->varTime)
			allTOF[s] = it->equalArcTime ? it->X[6*it->numNodes]/(set->getNumSegs()) : it->X[6*it->numNodes+s];
		else
			allTOF[s] = set->getTOFByIx(s);
	}

	double maxPos = allPos.cwiseAbs().maxCoeff();
	double maxVel = allVel.cwiseAbs().maxCoeff();
	double maxTime = allVel.cwiseAbs().maxCoeff();
	
	// Scale each variable type by its maximum so that all values are between -1 and +1
	it->freeVarScale[0] = maxPos == 0 ? 1 : 1/maxPos;		// Position scalar
	it->freeVarScale[1] = maxVel == 0 ? 1 : 1/maxVel;		// Velocity scalar
	it->freeVarScale[2] = maxTime == 0 ? 1 : 1/maxTime;		// TOF scalar

	printf("Variable Scalings:\n  Pos = %.6f\n  Vel = %.6f\n  TOF = %.5f\n", 
		it->freeVarScale[0], it->freeVarScale[1], it->freeVarScale[2]);

	// Loop through all nodes and scale position and velocity
	for(int n = 0; n < it->numNodes; n++){
		it->X[6*n+0] *= it->freeVarScale[0];	// position
		it->X[6*n+1] *= it->freeVarScale[0];
		it->X[6*n+2] *= it->freeVarScale[0];
		it->X[6*n+3] *= it->freeVarScale[1];	// velocity
		it->X[6*n+4] *= it->freeVarScale[1];
		it->X[6*n+5] *= it->freeVarScale[1];
	}

	// Scale all times-of-flight
	if(it->varTime){
		if(it->equalArcTime)
			it->X[6*it->numNodes] *= it->freeVarScale[2];	// TOF
		else{
			for(int s = 0; s < it->nodeset->getNumSegs(); s++){
				it->X[6*it->numNodes+s] *= it->freeVarScale[2];	// TOF
			}
		}
	}
}//===================================================

/**
 *	@brief Create continuity constraints for the correction algorithm; this function
 *	creates position and velocity constraints.
 *
 *	Derived models may replace this function or call it and then append more constraints
 *	for other variables that may be continuous, such as time (non-autonomous systems)
 *	or mass.
 *
 *	@param it a pointer to the corrector's iteration data structure
 *	@param set a pointer to the nodeset being corrected
 */	
void tpat_model::multShoot_createContCons(tpat_multShoot_data *it, const tpat_nodeset *set) const{
	// Create position and velocity constraints
	for(int s = 0; s < set->getNumSegs(); s++){
		// Force all positions to be continuous
		double contStates[] = {1, 1, 1, 1, 1, 1};
		// Get a vector specifying which velocity states are continuous
		std::vector<bool> velCon = set->getSegByIx(s).getVelCon();
		// If not continuous, put NAN into the constraint data; else unity
		contStates[3] = velCon[0] ? 1 : NAN;
		contStates[4] = velCon[1] ? 1 : NAN;
		contStates[5] = velCon[2] ? 1 : NAN;
		// Create a constraint
		tpat_constraint con(tpat_constraint::CONT_PV, s, contStates, 6);
		// Save constraint to constraint vector
		it->allCons.push_back(con);
	}

	// Next, create other continuity constraints via the CONT_EX constraint type
	// These may include time continuity for non-autonomous systems, or mass continuity
}//============================================================

/**
 *	@brief Retrieve the initial conditions for a segment that the correction
 *	engine will integrate.
 *
 *	Derived models may replace this function to change how the initial conditions
 *	are chosen from the design vector.
 *
 *	@param it a pointer to the corrector's iteration data structure
 *	@param set a pointer to the nodeset being corrected
 *	@param s the ID of the segment being propagated
 *	@param ic a pointer to a 6-element initial state array
 *	@param t0 a pointer to a double representing the initial time (epoch)
 *	@param tof a pointer to a double the time-of-flight on the segment.
 */
void tpat_model::multShoot_getSimICs(const tpat_multShoot_data *it, const tpat_nodeset *set, int s,
	double *ic, double *t0, double *tof) const{
	(void) set;

	// Retrieve  representative object and get data from free var vec
	ms_varMap_obj state = it->getVarMap_obj(ms_varMap_obj::STATE, it->nodeset->getSeg(s).getOrigin());
	std::copy(it->X.begin()+state.row0, it->X.begin()+state.row0 + state.nRows, ic);

	// Reverse Scaling
	for(int i = 0; i < 6; i++){
		ic[i] /= i < 3 ? it->freeVarScale[0] : it->freeVarScale[1];
	}

	if(it->varTime){
		// Retrieve  representative object and get data from free var vec
		ms_varMap_obj tof_obj = it->getVarMap_obj(it->equalArcTime ? ms_varMap_obj::TOF_TOTAL : ms_varMap_obj::TOF,
			it->equalArcTime ? -1 : s);
		*tof = it->equalArcTime ? it->X[tof_obj.row0]/(it->nodeset->getNumSegs()) : it->X[tof_obj.row0];
		// Reverse scaling
		*tof /= it->freeVarScale[2]; 	// Time scaling
	}
	*t0 = 0;
}//============================================================

/**
 *  @brief Compute the value of a slack variable for an inequality constraint.
 *  @details Computing the value of the slack variable can avoid unneccessary 
 *  shooting iterations when the inequality constraint is already met. If the 
 *  inequality constraint is met, the value returned by this function will make
 *  the constraint function evaluate to zero.
 *  
 *  Note: This function should be called after the state variable vector has 
 *  been initialized by the multiple shooting algorithm
 * 
 *  @param it the tpat_multShoot_data object associated with the multiple shooting process
 *  @param con the inequality constraint for which the slack variable is being computed
 * 
 *  @return The value of the slack variable that minimizes the constraint function
 *  without setting the slack variable to zero
 *  @throws tpat_exception if the constraint type does not include a slack variable
 */
double tpat_model::multShoot_getSlackVarVal(const tpat_multShoot_data *it, tpat_constraint con) const{
	switch(con.getType()){
		case tpat_constraint::MAX_DIST:
		case tpat_constraint::MIN_DIST:
			return multShoot_targetDist_compSlackVar(it, con);
		case tpat_constraint::MAX_DELTA_V:
			return multShoot_targetDeltaV_compSlackVar(it, con);
		default:
			throw tpat_exception("tpat_model::multShoot_getSlackVarVal: Cannot compute slack variable values for equality constraints");
	}
}//===========================================================

/**
 *	@brief Compute constraint function and partial derivative values for a constraint
 *	
 *	This function provides a framework for most of the constraints available to all models.
 *	Given an iteration data object, a constraint, and the index of that constraint, we can
 *	compute the value of the constraint function(s) associated with the constraint as well
 *	as the partial derivatives that relate the constraint functions to design variables.
 *	Although this model defines behavior for many of the constraints, it is up to the model
 *	developer to ensure any new constraints are implemented in a derived model, and any
 *	existing constraints are treated fully and appropriately by the new, derived model.
 *
 *	@param it a pointer to the corrector's iteration data structure
 *	@param con the constraint being applied
 *	@param c the index of the constraint within the total constraint vector (which is, in
 *	turn, stored in the iteration data)
 */	
void tpat_model::multShoot_applyConstraint(tpat_multShoot_data *it, tpat_constraint con, int c) const{

	int row0 = it->conRows[c];

	switch(con.getType()){
		case tpat_constraint::CONT_PV:
			// Apply position-velocity continuity constraints
			multShoot_targetPosVelCons(it, con, row0);
			break;
		case tpat_constraint::CONT_EX:
			// Apply extra continuity constraints
			multShoot_targetExContCons(it, con, row0);
			break;
		case tpat_constraint::STATE:
			multShoot_targetState(it, con, row0);
			break;
		case tpat_constraint::MATCH_ALL:
			multShoot_targetMatchAll(it, con, row0);
			break;
		case tpat_constraint::MATCH_CUST:
			multShoot_targetMatchCust(it, con, row0);
			break;
		case tpat_constraint::MAX_DIST:
		case tpat_constraint::MIN_DIST:
		case tpat_constraint::DIST:
			multShoot_targetDist(it, con, c);
			break;
		case tpat_constraint::DELTA_V:
		case tpat_constraint::MAX_DELTA_V:
			multShoot_targetDeltaV(it, con, c);
			break;
		case tpat_constraint::TOF:
			multShoot_targetTOF(it, con, row0);
			break;
		case tpat_constraint::APSE:
			multShoot_targetApse(it, con, row0);
			break;	
		default: break;
	}
}//=========================================================

/**
 *	@brief Compute position and velocity constraint values and partial derivatives
 *
 *	This function computes and stores the default position continuity constraints as well
 *	as velocity constraints for all nodes marked continuous in velocity. The delta-Vs
 *	between arc segments and node states are recorded, and the partial derivatives of each
 *	node with respect to other nodes and integration time are all computed
 *	and placed in the appropriate spots in the Jacobian matrix.
 *
 *	Derived models may replace this function.
 *
 *	@param it a pointer to the correctors iteration data structure
 *	@param con the constraint being applied
 *	@param row0 the first row this constraint applies to
 *	@throws tpat_exception if the node ID stored in the constraint is zero
 */
void tpat_model::multShoot_targetPosVelCons(tpat_multShoot_data* it, tpat_constraint con, int row0) const{
	int segID = con.getID();	// get segment ID
	std::vector<double> conData = con.getData();

	// Get index of segment
	int segIx = it->nodeset->getSegIx(segID);
	std::vector<double> lastState = it->propSegs[segIx].getStateByIx(-1);
	std::vector<double> lastAccel = it->propSegs[segIx].getAccelByIx(-1);
	MatrixXRd stm = it->propSegs[segIx].getSTMByIx(-1);

	// Get index of origin node
	int origIx = it->nodeset->getNodeIx(it->nodeset->getSeg(segID).getOrigin());
	int termIx = it->nodeset->getNodeIx(it->nodeset->getSeg(segID).getTerminus());

	// Loop through conData
	for(size_t s = 0; s < conData.size(); s++){
		if(!std::isnan(conData[s])){
<<<<<<< HEAD
			// This state is constrained to be continuous; compute error
=======
			// This state is constained to be continuous, compute error
>>>>>>> 0a28663b
			double scale = s < 3 ? it->freeVarScale[0] : it->freeVarScale[1];
			it->FX[row0+s] = lastState[s]*scale - it->X[6*termIx+s];

			// Loop through all design variables for this node (6) and compute partials of F w.r.t. x
			for(size_t x = 0; x < 6; x++){
				// put STM elements into DF matrix
				double scale2 = x < 3 ? it->freeVarScale[0] : it->freeVarScale[1];
				it->DF[it->totalFree*(row0+s) + 6*origIx+x] = stm(s,x)*scale/scale2;
				// Negative identity matrix
				if(s == x)
					it->DF[it->totalFree*(row0+s) + 6*termIx+x] = -1;
			}

			// Compute partials of F w.r.t. times-of-flight
			// Columns of DF based on time constraints
			if(it->varTime){
				
				// If equal arc time is enabled, place a 1/(n-1) in front of all time derivatives
				double timeCoeff = it->equalArcTime ? 1.0/(it->numNodes - 1) : 1.0;

				// If equal arc time is enabled, all time derivatives are in one column
				int timeCol = it->equalArcTime ? 6*it->numNodes : 6*it->numNodes+segIx;
				
				// Column of state derivatives: [vel; accel]
				if(s < 3)
					it->DF[it->totalFree*(row0+s) + timeCol] = timeCoeff*lastState[s+3]*it->freeVarScale[0]/it->freeVarScale[2];
				else{					
					it->DF[it->totalFree*(row0+s) + timeCol] = timeCoeff*lastAccel[s-3]*it->freeVarScale[1]/it->freeVarScale[2];
				}
			}
		}
	}
}//=========================================================

/**
 *	@brief Computes continuity constraints for constraints with the <tt>CONT_EX</tt> type.
 *
 *	In this base model, no behavior is defined for extra constraints. It is intended to enforce
 *	continuity constraints like epoch (time) continuity, mass continuity, etc.
 *
 *	@param it a pointer to the correctors iteration data structure
 *	@param con the constraint being applied
 *	@param row0 the first row this constraint applies to
 */
void tpat_model::multShoot_targetExContCons(tpat_multShoot_data *it, tpat_constraint con, int row0) const{
	// Do absoluately nothing
	(void)it;
	(void)con;
	(void)row0;
}//======================================================

/**
 *	@brief Compute partials and constraint functions for nodes constrained with <tt>STATE</tt>.
 *
 *	This method *should* provide full state constraining for any model; the STM and identity 
 *	matrices are used to relate node states and integrated states.
 *
 *	@param it a pointer to the class containing all the data relevant to the corrections process
 *	@param con the constraint being applied
 *	@param row0 the index of the row this constraint begins at
 */
void tpat_model::multShoot_targetState(tpat_multShoot_data* it, tpat_constraint con, int row0) const{
	std::vector<double> conData = con.getData();
	int nodeIx = it->nodeset->getNodeIx(con.getID());

	// Allow user to constrain 6 states	
	int count = 0; 	// Count # rows since some may be skipped (NAN)
	for(int s = 0; s < ((int)con.getData().size()); s++){
		if(!std::isnan(conData[s])){
			if(s < 6){
				double scale = s < 3 ? it->freeVarScale[0] : it->freeVarScale[1];
				
				it->FX[row0+count] = it->X[6*nodeIx+s] - conData[s]*scale;
				it->DF[it->totalFree*(row0 + count) + 6*nodeIx + s] = 1;
				count++;
			}else{
				printErr("tpat_model::multShoot_targetState: State constraint has more than 6 elements...\n");
			}
		}
	}	
}//=================================================

/**
 *	@brief Compute partials and constraint functions for nodes constrained with <tt>MATCH_ALL</tt>
 *
 *	This method *should* provide full functionality for any model; only 1's and 0's are applied
 *	to the Jacobian matrix.
 *
 *	@param it a pointer to the class containing all the data relevant to the corrections process
 *	@param con a copy of the constraint object
 *	@param row0 the index of the row this constraint begins at
 */
void tpat_model::multShoot_targetMatchAll(tpat_multShoot_data* it, tpat_constraint con, int row0) const{
	// Only allow matching 6 states, not TOF (state 7)
	int nodeIx = it->nodeset->getNodeIx(con.getID());
	int otherNodeIx = it->nodeset->getNodeIx(con.getData()[0]);
	
	for(int row = 0; row < 6; row++){
		// Constrain the states of THIS node to be equal to the node 
		// with index stored in conData[0]
		it->FX[row0+row] = it->X[6*nodeIx+row] - it->X[6*otherNodeIx+row];

		// Partial of this constraint wrt THIS node = I
		it->DF[it->totalFree*(row0 + row) + 6*nodeIx + row] = 1;

		// Partial of this constraint wrt other node = -I
		it->DF[it->totalFree*(row0 + row) + 6*otherNodeIx+row] = -1;
	}
}//=============================================

/**
 *	@brief Compute partials and constraint functions for nodes constrained with <tt>MATCH_CUST</tt>
 *
 *	This method *should* provide full functionality for any model; Only 1's and 0's are applied
 *	to the Jacobian matrix.
 *
 *	@param it a pointer to the class containing all the data relevant to the corrections process
 *	@param con a copy of the constraint object
 *	@param row0 the index of the row this constraint begins at
 */
void tpat_model::multShoot_targetMatchCust(tpat_multShoot_data* it, tpat_constraint con, int row0) const{
	std::vector<double> conData = con.getData();
	int nodeIx = it->nodeset->getNodeIx(con.getID());
	int otherNodeIx = it->nodeset->getNodeIx(conData[0]);
	int count = 0;
	
	for(int s = 0; s < 6; s++){
		if(!std::isnan(conData[s])){
<<<<<<< HEAD
			int cn = conData[0];
			it->FX[row0 + count] = it->X[6*n+s] - it->X[6*cn+s];
=======
			it->FX[row0 + count] = it->X[6*nodeIx+s] - it->X[6*otherNodeIx+s];
>>>>>>> 0a28663b

			// partial of this constraint wrt THIS node = 1
			it->DF[it->totalFree*(row0 + count) + 6*nodeIx+s] = 1;

			// partial of this constraint wrt other node = -1
			it->DF[it->totalFree*(row0 + count) + 6*otherNodeIx+s] = -1;

			count++;
		}
	}
}//===============================================

/**
 *	@brief Compute partials and constraint functions for nodes constrained with <tt>DIST</tt>, 
 *	<tt>MIN_DIST</tt>, or <tt>MAX_DIST</tt>
 *
 *	This method *should* provide full functionality for any model; It calls the getPrimPos() 
 *	functions, which all models define and uses dynamic-independent computations to populate
 *	the constraint vector and Jacobian matrix.
 *
 *	@param it a pointer to the class containing all the data relevant to the corrections process
 *	@param con a copy of the constraint object
 *	@param c the index of this constraint in the constraint vector object
 */
void tpat_model::multShoot_targetDist(tpat_multShoot_data* it, tpat_constraint con, int c) const{
	std::vector<double> conData = con.getData();
	int nodeIx = it->nodeset->getNodeIx(con.getID());
	int Pix = (int)(conData[0]);	// index of primary
	int row0 = it->conRows[c];
	double t = 0;	// If the system is non-autonomous, this will need to be replaced with an epoch time

	// Get the primary position
	std::vector<double> primPos = getPrimPos(t, it->sysData);

	// Get distance between node and primary in x, y, and z-coordinates
	double dx = it->X[6*nodeIx+0] - primPos[Pix*3+0]*it->freeVarScale[0];
	double dy = it->X[6*nodeIx+1] - primPos[Pix*3+1]*it->freeVarScale[0];
	double dz = it->X[6*nodeIx+2] - primPos[Pix*3+2]*it->freeVarScale[0];

	double h = sqrt(dx*dx + dy*dy + dz*dz); 	// true distance

	// Compute difference between desired distance and true distance
	it->FX[row0] = h - conData[1]*it->freeVarScale[0];

	// Partials with respect to node position states
	it->DF[it->totalFree*row0 + 6*nodeIx + 0] = dx/h;
	it->DF[it->totalFree*row0 + 6*nodeIx + 1] = dy/h;
	it->DF[it->totalFree*row0 + 6*nodeIx + 2] = dz/h;

	// Extra stuff for inequality constraints
	if(con.getType() == tpat_constraint::MIN_DIST || 
		con.getType() == tpat_constraint::MAX_DIST ){
		// figure out which of the slack variables correspond to this constraint
		std::vector<int>::iterator slackIx = std::find(it->slackAssignCon.begin(), 
			it->slackAssignCon.end(), c);

		// which column of the DF matrix the slack variable is in
		int slackCol = it->totalFree - it->numSlack + (slackIx - it->slackAssignCon.begin());
		int sign = con.getType() == tpat_constraint::MAX_DIST ? 1 : -1;

		// Subtract squared slack variable from constraint
		it->FX[row0] += sign*it->X[slackCol]*it->X[slackCol];

		// Partial with respect to slack variable
		it->DF[it->totalFree*row0 + slackCol] = sign*2*it->X[slackCol];
	}
}// End of targetDist() =========================================

/**
 *  @brief Compute the value of the slack variable for inequality distance constraints
 *  @details This function computes a value for the slack variable in an
 *  inequality distance constraint. If the constraint is already met by the initial
 *  design, using this value will prevent the multiple shooting algorithm from
 *  searching all over for the propper value.
 * 
 *  @param it the iteration data object for the multiple shooting process
 *  @param con the constraint the slack variable applies to
 *  @return the value of the slack variable
 */
double tpat_model::multShoot_targetDist_compSlackVar(const tpat_multShoot_data* it, tpat_constraint con) const{
	std::vector<double> conData = con.getData();
	int nodeIx = it->nodeset->getNodeIx(con.getID());
	int Pix = (int)(conData[0]);	// index of primary	
	double t = 0;	// If the system is non-autonomous, this will need to be replaced with an epoch time

	// Get the primary position
	std::vector<double> primPos = getPrimPos(t, it->sysData);

	// Get distance between node and primary in x, y, and z-coordinates
	double dx = it->X[6*nodeIx+0] - primPos[Pix*3+0]*it->freeVarScale[0];
	double dy = it->X[6*nodeIx+1] - primPos[Pix*3+1]*it->freeVarScale[0];
	double dz = it->X[6*nodeIx+2] - primPos[Pix*3+2]*it->freeVarScale[0];

	double h = sqrt(dx*dx + dy*dy + dz*dz); 	// true distance
	int sign = con.getType() == tpat_constraint::MAX_DIST ? 1 : -1;
    double diff = conData[1]*it->freeVarScale[0] - h;

    /*  If diff and sign have the same sign (+/-), then the constraint
     *  is satisfied, so compute the value of the slack variable that 
     *  sets the constraint function equal to zero. Otherwise, choose 
     *  a small value of the slack variable but don't set it to zero as 
     *  that will make the partials zero and will prevent the mulitple
     *  shooting algorithm from updating the slack variable
     */
    return diff*sign > 0 ? sqrt(std::abs(diff)) : 1e-4;
}//==========================================================

/**
 *	@brief Compute partials and constraints for all nodes constrained with <tt>DELTA_V</tt> or
 *	<tt>MIN_DELTA_V</tt>
 *
 *	Because the delta-V constraint applies to the entire trajectory, the constraint function values
 *	and partial derivatives must be computed for each node along the trajectory. This function
 *	takes care of all of them at once.
 *
 *	This function computes the partials and constraints for an autonomous system; Non-autonomous
 *	dynamic models should implement a similar copy of this function that computes partials
 *	with respect to their additional design variables.
 *
 *	@param it a pointer to the class containing all the data relevant to the corrections process
 *	@param con the constraint being applied
 *	@param c the index of the first row for this constraint
 */
void tpat_model::multShoot_targetDeltaV(tpat_multShoot_data* it, tpat_constraint con, int c) const{

	int row0 = it->conRows[c];

	// Don't allow dividing by zero, but otherwise scale by value to keep order ~1
	double dvMax = con.getData()[0] == 0 ? 1 : con.getData()[0]*it->freeVarScale[1];

	// Compute total deltaV magnitude
	double totalDV = 0;
	for(int s = 0; s < it->nodeset->getNumSegs(); s++){
		// compute magnitude of DV between segment s and its terminal point
		// This takes the form v_n,f - v_n+1,0
		double dvx = it->deltaVs[s*3] * it->freeVarScale[1];
		double dvy = it->deltaVs[s*3+1]*it->freeVarScale[1];
		double dvz = it->deltaVs[s*3+2]*it->freeVarScale[1];
		double dvMag = sqrt(dvx*dvx + dvy*dvy + dvz*dvz);

		// If dvMag is zero, don't bother computing partials; they're all equal to zero but the
		// computation will try to divide by zero which is problematic...
		if(dvMag > 0){
			totalDV += dvMag;

			// Compute parial w.r.t. terminus node (where velocity is discontinuous)
			double dFdq_n2_data[] = {0, 0, 0, -dvx/dvMag, -dvy/dvMag, -dvz/dvMag};
			Eigen::RowVectorXd dFdq_n2 = Eigen::Map<Eigen::RowVectorXd>(dFdq_n2_data, 1, 6);

			// Get info about the final state/accel of the integrated segment

			MatrixXRd stm = it->propSegs[s].getSTMByIx(-1);

			// Partial w.r.t. integrated path (newSeg) from origin node
			Eigen::RowVectorXd dFdq_nf = -1*dFdq_n2*stm;
			
			// Adjust scaling of STM after multiplication (easier here)
			dFdq_nf.segment(0, 3) *= it->freeVarScale[1]/it->freeVarScale[0];

			int origIx = it->nodeset->getNodeIx(it->nodeset->getSegByIx(s).getOrigin());
			int termIx = it->nodeset->getNodeIx(it->nodeset->getSegByIx(s).getTerminus());

			for(int i = 0; i < 6; i++){
				it->DF[it->totalFree*row0 + 6*termIx + i] += dFdq_n2(0, i)/dvMax*it->freeVarScale[1];	// Not sure why this scaling factor belongs here...
				it->DF[it->totalFree*row0 + 6*origIx + i] += dFdq_nf(0, i)/dvMax;
			}

			// Compute partial w.r.t. segment time-of-flight
			if(it->varTime){
				// Derivative of the final state of segment s
				std::vector<double> state_dot_data;
				std::vector<double> lastState = it->propSegs[s].getStateByIx(-1);
				std::vector<double> lastAccel = it->propSegs[s].getAccelByIx(-1);
				state_dot_data.insert(state_dot_data.end(), lastState.begin()+3, lastState.begin()+6);
				state_dot_data.insert(state_dot_data.end(), lastAccel.begin(), lastAccel.end());
				Eigen::VectorXd state_dot = Eigen::Map<Eigen::VectorXd>(&(state_dot_data[0]), 6, 1);

				// Scale derivatives
				state_dot.segment(0,3) *= it->freeVarScale[0]/it->freeVarScale[2];
				state_dot.segment(3,3) *= it->freeVarScale[1]/it->freeVarScale[2];

				double timeCoeff = it->equalArcTime ? 1.0/(it->numNodes - 1) : 1.0;
				int timeCol = it->equalArcTime ? 6*it->numNodes : 6*it->numNodes+s;

				Eigen::RowVectorXd dFdt_n = -1*dFdq_n2 * state_dot;
				it->DF[it->totalFree*row0 + timeCol] = timeCoeff*dFdt_n(0)/dvMax;
			}
		}
	}
	
	// Copute the difference between the actual deltaV and the desired deltaV
	it->FX[row0] = con.getData()[0] == 0 ? totalDV : totalDV/dvMax - 1;

	if(con.getType() == tpat_constraint::MAX_DELTA_V){
		// figure out which of the slack variables correspond to this constraint
		std::vector<int>::iterator slackIx = std::find(it->slackAssignCon.begin(),
			it->slackAssignCon.end(), c);

		// which column of the DF matrix the slack variable is in
		int slackCol = it->totalFree - it->numSlack + (slackIx - it->slackAssignCon.begin());
		
		// printf("MAX_DELTA_V Constraint Details:\n");
		// printf("Total DV")
		it->FX[row0] += it->X[slackCol]*it->X[slackCol];
		it->DF[it->totalFree*row0 + slackCol] = 2*it->X[slackCol];
	}
}//==============================================

/**
 *  @brief Compute the slack variable value for a delta-V constraint
 *  @details This function currently returns a hard-coded value of 1e-2
 * 
 *  @param it a pointer to the class containing all the data relevant to the corrections process
 *	@param con the constraint being applied
 * 
 *  @return Ideal value of the slack variable
 */
double tpat_model::multShoot_targetDeltaV_compSlackVar(const tpat_multShoot_data *it, tpat_constraint con) const{
	// double totalDV = 0;
	// for(int n = 0; n < it->numNodes-1; n++){
	// 	// compute squared magnitude of DV between node n and n+1
	// 	// This takes the form v_n,f - v_n+1,0
	// 	totalDV += it->deltaVs[n*3]*it->deltaVs[n*3] +
	// 		it->deltaVs[n*3+1]*it->deltaVs[n*3+1] + 
	// 		it->deltaVs[n*3+2]*it->deltaVs[n*3+2];
	// }
	// // Value of the constraint function
	// double F = totalDV - con.getData()[0];
	
	// No info about delta-Vs between segments exists yet because nothing
	// has been integrated... return a constant for now
	(void) it;
	(void) con;
	return 1e-2;

	// If F < 0, the constraint is satisfied, so choose a slack variable
	// that sets F = 0; else choose a small slack variable value
	// return F < 0 ? sqrt(std::abs(F)) : 1e-4;
}//====================================================

/**
 *	@brief Compute partials and constraint function values for time-of-flight constraints
 *
 *	This method *should* provide full functionality for any model; only 1's and 0's are
 *	used to relate TOFs.
 *	
 *	@param it a pointer to the class containing all the data relevant to the corrections process
 *	@param con a copy of the constraint object
 *	@param row0 the index of the row this constraint begins at
 *	
 *	@throws tpat_exception if variable time is set to OFF
 */
void tpat_model::multShoot_targetTOF(tpat_multShoot_data *it, tpat_constraint con, int row0) const{
	if(! it->varTime)
		throw tpat_exception("tpat_model::multShoot_targetTOF: Cannot target TOF when variable time is off!");

	if(it->equalArcTime){
		it->FX[row0] = it->X[6*it->numNodes];
		it->DF[it->totalFree*row0 + 6*it->numNodes] = 1;
	}else{
		// Sum all TOF for total, set partials w.r.t. integration times equal to one
		for(int s = 0; s < it->nodeset->getNumSegs(); s++){
			it->FX[row0] += it->X[6*it->numNodes+s];
			it->DF[it->totalFree*row0 + 6*it->numNodes+s] = 1;
		}
	}
	
	// subtract the desired TOF from the constraint to finish its computation
	it->FX[row0] -= con.getData()[0]*it->freeVarScale[2];
}//====================================================

/**
 *	@brief Compute partials and constraint function values for apse constraints
 *
 *	This method *should* provide full functionality for any autonomous model. Non-
 *	autonomous models will need to modify the function to account for epoch time
 *	
 *	@param it a pointer to the class containing all the data relevant to the corrections process
 *	@param con a copy of the constraint object
 *	@param row0 the index of the row this constraint begins at
 */
void tpat_model::multShoot_targetApse(tpat_multShoot_data *it, tpat_constraint con, int row0) const{
	std::vector<double> conData = con.getData();
	int nodeIx = it->nodeset->getNodeIx(con.getID());
	int Pix = (int)(conData[0]);	// index of primary
	double t = 0;	// If the system is non-autonomous, this will need to be replaced with an epoch time
	
	double sr = it->freeVarScale[0];
	double sv = it->freeVarScale[1];
	
	// Get the primary position
	std::vector<double> primPos = getPrimPos(t, it->sysData);

	// Get distance between node and primary in x, y, and z-coordinates, use non-scaled coordinates
	double dx = it->X[6*nodeIx+0]/sr - primPos[Pix*3+0];
	double dy = it->X[6*nodeIx+1]/sr - primPos[Pix*3+1];
	double dz = it->X[6*nodeIx+2]/sr - primPos[Pix*3+2];
	double vx = it->X[6*nodeIx+3]/sv;
	double vy = it->X[6*nodeIx+4]/sv;
	double vz = it->X[6*nodeIx+5]/sv;

	// Constraint function: r_dot = 0 (using non-scaled coordinates)
	it->FX[row0] = dx*vx + dy*vy + dz*vz;

	// Partials of F w.r.t. node state
	it->DF[it->totalFree*row0 + 6*nodeIx+0] = vx/sr;
	it->DF[it->totalFree*row0 + 6*nodeIx+1] = vy/sr;
	it->DF[it->totalFree*row0 + 6*nodeIx+2] = vz/sr;
	it->DF[it->totalFree*row0 + 6*nodeIx+3] = dx/sv;
	it->DF[it->totalFree*row0 + 6*nodeIx+4] = dy/sv;
	it->DF[it->totalFree*row0 + 6*nodeIx+5] = dz/sv;
}//====================================================



<|MERGE_RESOLUTION|>--- conflicted
+++ resolved
@@ -432,11 +432,7 @@
 	// Loop through conData
 	for(size_t s = 0; s < conData.size(); s++){
 		if(!std::isnan(conData[s])){
-<<<<<<< HEAD
 			// This state is constrained to be continuous; compute error
-=======
-			// This state is constained to be continuous, compute error
->>>>>>> 0a28663b
 			double scale = s < 3 ? it->freeVarScale[0] : it->freeVarScale[1];
 			it->FX[row0+s] = lastState[s]*scale - it->X[6*termIx+s];
 
@@ -565,12 +561,7 @@
 	
 	for(int s = 0; s < 6; s++){
 		if(!std::isnan(conData[s])){
-<<<<<<< HEAD
-			int cn = conData[0];
-			it->FX[row0 + count] = it->X[6*n+s] - it->X[6*cn+s];
-=======
 			it->FX[row0 + count] = it->X[6*nodeIx+s] - it->X[6*otherNodeIx+s];
->>>>>>> 0a28663b
 
 			// partial of this constraint wrt THIS node = 1
 			it->DF[it->totalFree*(row0 + count) + 6*nodeIx+s] = 1;
