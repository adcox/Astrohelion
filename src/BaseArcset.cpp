--- conflicted
+++ resolved
@@ -125,21 +125,13 @@
 	int id = con.getID();
 	switch(con.getAppType()){
 		case ConstraintApp_tp::APP_TO_NODE:
-<<<<<<< HEAD
-			if(nodes.count(id) == 0)
-=======
 			if(nodeIDMap.count(id) == 0)
->>>>>>> 4c788b36
 				throw Exception("BaseArcset::addConstraint: Node ID out of bounds");
 
 			nodes[id].addConstraint(con);
 			break;
 		case ConstraintApp_tp::APP_TO_SEG:
-<<<<<<< HEAD
-			if(segs.count(id) == 0)
-=======
 			if(segIDMap.count(id) == 0)
->>>>>>> 4c788b36
 				throw Exception("BaseArcset::addConstraint: Segment ID out of bounds");
 
 			segs[id].addConstraint(con);
@@ -162,12 +154,8 @@
 int BaseArcset::addNode(Node n){
 	n.clearLinks();			// Cannot have any links coming in
 	n.setID(nextNodeID);
-<<<<<<< HEAD
-	nodes[nextNodeID] = n;
-=======
 	nodes.push_back(n);
 	nodeIDMap[nextNodeID] = nodes.size()-1;
->>>>>>> 4c788b36
 
 	return nextNodeID++;
 }//=====================================================
@@ -200,14 +188,7 @@
 		int linkedNodeID = s.getLink(i);
 		if(linkedNodeID != Linkable::INVALID_ID){
 
-<<<<<<< HEAD
-			// See if the node is linked to any other segments
-			Node *theNode = mapValueLookup(nodes, linkedNodeID);
-
-			if(!theNode)
-=======
 			if(nodeIDMap.count(linkedNodeID) == 0)
->>>>>>> 4c788b36
 				throw Exception("BaseArcset::addSeg: Segment has link to an invalid node ID");
 
 			int secondaryLinks = 0;
@@ -267,12 +248,8 @@
 	}
 
 	if(foundValidLink){
-<<<<<<< HEAD
-		segs[s.getID()] = s;
-=======
 		segs.push_back(s);
 		segIDMap[s.getID()] = segs.size()-1;
->>>>>>> 4c788b36
 		return nextSegID++;	
 	}else{
 		return Linkable::INVALID_ID;
@@ -300,11 +277,7 @@
 		throw Exception("BaseArcset::appendSetAtNode: Cannot concatenate two arcsets with different system data objects");
 
 	// First, check to make sure the specified nodes are valid
-<<<<<<< HEAD
-	if(nodes.count(linkTo_ID) == 0)
-=======
 	if(nodeIDMap.count(linkTo_ID) == 0)
->>>>>>> 4c788b36
 		throw Exception("BaseArcset::appendSetAtNode: linkTo_ID is out of bounds");
 
 	// Create a copy so we don't affect the original
@@ -486,11 +459,7 @@
  *  this function.
  */
 void BaseArcset::deleteNode(int id){
-<<<<<<< HEAD
-	if(nodes.count(id) == 0)
-=======
 	if( nodeIDMap.count(id) == 0)
->>>>>>> 4c788b36
 		throw Exception("BaseArcset::deleteNode: id out of bounds");
 		
 	// printf("Attempting to delete node (ID %d)\n", id);
@@ -569,29 +538,26 @@
 			// Get the IDs of the segments; deleting id1 will change what forwardSeg points to, which will affect the getID() return value
 			int id1 = revSeg->getID(), id2 = forwardSeg->getID();
 
-<<<<<<< HEAD
 			// Replace the two segments with the new one
 			deleteSeg(id1);	// CANNOT USE *revSeg pointer AFTER THIS LINE
 			deleteSeg(id2);	// CANNOT USE *forwardSeg pointer AFTER THIS LINE
 			addSeg(combo);
-=======
-		nodes.erase(nodes.begin() + nodeIx);					// Remove node from vector
-		nodeIDMap.erase(id);
-
-		// Update vector that maps ID values to storage indices
-		for(auto &index : nodeIDMap){
-			if(index.second != Linkable::INVALID_ID && index.second > nodeIx){
-				// Decrement all indices after the node we just removed
-				index.second--;
-			}
->>>>>>> 4c788b36
-		}
+		
 	}else if(linkedSegIDs.size() == 1){
 		// Must be either the first or last point, so update the one linked segment
 		segs[linkedSegIDs[0]].removeLink(id);
 	}else{ /* Not linked to anything, just delete it! */ }
 
-	nodes.erase(id);
+	nodes.erase(nodes.begin() + nodeIx);					// Remove node from vector
+	nodeIDMap.erase(id);
+
+	// Update vector that maps ID values to storage indices
+	for(auto &index : nodeIDMap){
+		if(index.second != Linkable::INVALID_ID && index.second > nodeIx){
+			// Decrement all indices after the node we just removed
+			index.second--;
+		}
+	}
 }//===========================================
 
 /**
@@ -606,14 +572,10 @@
  * 	@throws Exception if <tt>id</tt> is out of bounds
  */
 void BaseArcset::deleteSeg(int id){
-<<<<<<< HEAD
-	const Segment *seg = mapValueLookup(segs, id);
-=======
 	if(segIDMap.count(id) == 0)
 		throw Exception("BaseArcset::deleteSeg: Invalid ID (out of bounds)");
 
 	int segIx = segIDMap[id];
->>>>>>> 4c788b36
 
 	if(seg){
 		// printf("Deleting segment (ID %d)\n", id);
@@ -630,9 +592,6 @@
 			}
 		}
 
-<<<<<<< HEAD
-		segs.erase(id);	
-=======
 		segs.erase(segs.begin() + segIx);	// CANNOT USE *seg pointer AFTER THIS LINE
 		segIDMap.erase(id);
 
@@ -641,7 +600,6 @@
 				index.second--;
 			}
 		}
->>>>>>> 4c788b36
 	}else{
 		throw Exception("BaseArcset::deleteSeg: Invalid ID (out of bounds)");
 	}
@@ -657,12 +615,6 @@
  *  @throws Exception if the node with the specified ID is not located in the nodeIDMap
  */
 std::vector<double> BaseArcset::getAccel(int id) const{
-<<<<<<< HEAD
-	if(nodes.count(id) == 0)
-		throw Exception("BaseArcset::getAccel: Node ID out of range");
-
-	return nodes.at(id).getAccel();
-=======
 	if(nodeIDMap.count(id) == 0)
 		throw Exception("BaseArcset::getAccel: Node ID out of range");
 
@@ -672,7 +624,6 @@
 	}else{
 		throw Exception("BaseArcset::getAccel: Could not locate the node with the specified ID");
 	}
->>>>>>> 4c788b36
 }//====================================================
 
 /**
@@ -736,11 +687,7 @@
 
 	std::vector<ArcPiece> pieces;
 
-<<<<<<< HEAD
-	Node node0 = nodes.at(ID);
-=======
 	Node node0 = nodes[nodeIDMap.at(ID)];
->>>>>>> 4c788b36
 	// printf("Beginning with node ID %d\n", node0.getID());
 
 	pieces.push_back(ArcPiece(ArcPiece::Piece_Tp::NODE, node0.getID()));
@@ -843,11 +790,7 @@
 
 								if(!alreadyUsed){
 									// Located a segment that links to this one, go recursive!
-<<<<<<< HEAD
-									Segment linkedSeg = segs.at(linkedSegID);
-=======
 									Segment linkedSeg = segs[segIDMap.at(linkedSegID)];
->>>>>>> 4c788b36
 									int linkedNodeID = linkedSeg.getOrigin();
 									if(linkedNodeID != Linkable::INVALID_ID){
 										// Concatenate the pieces I've arranged so far and the previously arranged ones; order is unimportant here
@@ -905,12 +848,6 @@
  *  @throws Exception if the node with the specified ID is not located in the nodeIDMap
  */
 double BaseArcset::getEpoch(int id) const{
-<<<<<<< HEAD
-	if(nodes.count(id) == 0)
-		throw Exception("BaseArcset::getEpoch: Node ID out of range");
-
-	return nodes.at(id).getEpoch();
-=======
 	if(nodeIDMap.count(id) == 0)
 		throw Exception("BaseArcset::getEpoch: Node ID out of range");
 
@@ -920,7 +857,6 @@
 	}else{
 		throw Exception("BaseArcset::getEpoch: Could not locate the node with the specified ID");
 	}
->>>>>>> 4c788b36
 }//====================================================
 
 /**
@@ -1030,12 +966,6 @@
  *  @throws Exception if <tt>id</tt> is out of bounds or if no node exists with the specified ID
  */
 Node BaseArcset::getNode(int id) const{
-<<<<<<< HEAD
-	if(nodes.count(id) == 0)
-		throw Exception("BaseArcset::getNode: Invalid ID (out of bounds)");
-
-	return nodes.at(id);
-=======
 	if(nodeIDMap.count(id) == 0)
 		throw Exception("BaseArcset::getNode: Invalid ID (out of bounds)");
 
@@ -1045,7 +975,6 @@
 	}else{
 		throw Exception("BaseArcset::getNode: Could not locate a node with the specified ID");
 	}
->>>>>>> 4c788b36
 }//====================================================
 
 /**
@@ -1076,17 +1005,10 @@
  *  @throws Exception if <tt>id</tt> is out of bounds
  */
 int BaseArcset::getNodeIx(int id) const{
-<<<<<<< HEAD
-	if(nodes.count(id) == 0)
-		throw Exception("BaseArcset::getNodeIx: Inavlid ID; out of bounds");
-
-	return std::distance(nodes.begin(), nodes.find(id));
-=======
 	if(nodeIDMap.count(id) == 0)
 		throw Exception("BaseArcset::getNodeIx: Inavlid ID; out of bounds");
 
 	return nodeIDMap.at(id);
->>>>>>> 4c788b36
 }//====================================================
 
 /**
@@ -1098,12 +1020,6 @@
  *  @throws Exception if <tt>id</tt> is out of bounds or if no segment exists with the specified ID
  */
 Segment BaseArcset::getSeg(int id) const{
-<<<<<<< HEAD
-	if(segs.count(id) == 0)
-		throw Exception("BaseArcset::getSeg: Invalid ID (out of bounds)");
-
-	return segs.at(id);
-=======
 	if(segIDMap.count(id) == 0)
 		throw Exception("BaseArcset::getSeg: Invalid ID (out of bounds)");
 
@@ -1113,7 +1029,6 @@
 	}else{
 		throw Exception("BaseArcset::getSeg: Could not locate a segment with the specified ID");
 	}
->>>>>>> 4c788b36
 }//====================================================
 
 /**
@@ -1144,17 +1059,10 @@
  *  @throws Exception if <tt>id</tt> is out of bounds
  */
 int BaseArcset::getSegIx(int id) const{
-<<<<<<< HEAD
-	if(segs.count(id) == 0)
-		throw Exception("BaseArcset::getSegIx: Inavlid ID; out of bounds");
-
-	return std::distance(segs.begin(), segs.find(id));
-=======
 	if(segIDMap.count(id) == 0)
 		throw Exception("BaseArcset::getSegIx: Inavlid ID; out of bounds");
 
 	return segIDMap.at(id);
->>>>>>> 4c788b36
 }//====================================================
 
 /**
@@ -1167,12 +1075,6 @@
  *  @throws Exception if the node with the specified ID is not located in the nodeIDMap
  */
 std::vector<double> BaseArcset::getState(int id) const{
-<<<<<<< HEAD
-	if(nodes.count(id) == 0)
-		throw Exception("BaseArcset::getState: Node ID out of range");
-
-	return nodes.at(id).getState();
-=======
 	if(nodeIDMap.count(id) == 0)
 		throw Exception("BaseArcset::getState: Node ID out of range");
 
@@ -1182,7 +1084,6 @@
 	}else{
 		throw Exception("BaseArcset::getState: Could not locate the node with the specified ID");
 	}
->>>>>>> 4c788b36
 }//====================================================
 
 /**
@@ -1217,12 +1118,6 @@
  *  @throws Exception if the segment with the specified ID is not located in the segIDMap
  */
 MatrixXRd BaseArcset::getSTM(int id) const{
-<<<<<<< HEAD
-	if(segs.count(id) == 0)
-		throw Exception("BaseArcset::getSTM: Node ID out of range");
-
-	return segs.at(id).getSTM();
-=======
 	if(segIDMap.count(id) == 0)
 		throw Exception("BaseArcset::getSTM: Node ID out of range");
 
@@ -1232,7 +1127,6 @@
 	}else{
 		throw Exception("BaseArcset::getSTM: Could not locate the segment with the specified ID");
 	}
->>>>>>> 4c788b36
 }//====================================================
 
 /**
@@ -1271,12 +1165,6 @@
  *  @throws Exception if the segment with the specified ID is not located in the segIDMap
  */
 double BaseArcset::getTOF(int id) const{
-<<<<<<< HEAD
-	if(segs.count(id) == 0)
-		throw Exception("BaseArcset::getTOF: Segment ID out of range");
-
-	return segs.at(id).getTOF();
-=======
 	if(segIDMap.count(id) == 0)
 		throw Exception("BaseArcset::getTOF: Segment ID out of range");
 
@@ -1286,7 +1174,6 @@
 	}else{
 		throw Exception("BaseArcset::getTOF: Could not locate the segment with the specified ID");
 	}
->>>>>>> 4c788b36
 }//====================================================
 /**
  *	@brief Get the time-of-flight for a specific segment
@@ -1340,7 +1227,6 @@
  *  set of ArcPiece objects that has a different size than the combined 
  *  node and segment vectors, the function is aborted as it is likely a node or 
  *  segment was skipped and we don't want to lose information.
- *  @todo Update this function to work with maps; how do I sort a map???
  */
 void BaseArcset::putInChronoOrder(){
 	// First, determine the chronological order
@@ -1352,31 +1238,6 @@
 		throw Exception("BaseArcset::putInChronoOrder: The sorted vector does not include all nodes and segments; aborting to avoid losing data\n");
 	}
 
-<<<<<<< HEAD
-	// TODO - How do I sort these if they're stored in a map?
-	// I don't want to change the ID
-	// std::vector<Node> newNodes;
-	// std::vector<Segment> newSegs;
-	// std::vector<int> newNodeIDMap(nodeIDMap.size(), Linkable::INVALID_ID);
-	// std::vector<int> newSegIDMap(segIDMap.size(), Linkable::INVALID_ID);
-
-	// for(size_t i = 0; i < pieces.size(); i++){
-	// 	if(pieces[i].type == ArcPiece::Piece_Tp::NODE){
-	// 		Node node = getNode(pieces[i].id);
-	// 		newNodeIDMap[node.getID()] = newNodes.size();
-	// 		newNodes.push_back(node);
-	// 	}else if(pieces[i].type == ArcPiece::Piece_Tp::SEG){
-	// 		Segment seg = getSeg(pieces[i].id);
-	// 		newSegIDMap[seg.getID()] = newSegs.size();
-	// 		newSegs.push_back(seg);
-	// 	}
-	// }
-
-	// nodes = newNodes;
-	// segs = newSegs;
-	// nodeIDMap = newNodeIDMap;
-	// segIDMap = newSegIDMap;
-=======
 	std::vector<Node> newNodes;
 	std::vector<Segment> newSegs;
 	std::map<int, int> newNodeIDMap;
@@ -1398,7 +1259,6 @@
 	segs = newSegs;
 	nodeIDMap = newNodeIDMap;
 	segIDMap = newSegIDMap;
->>>>>>> 4c788b36
 }//=============================================
 
 /**
@@ -1410,11 +1270,7 @@
  *  @throws Exception if <tt>id</tt> is out of bounds
  */
 void BaseArcset::setAccel(int id, std::vector<double> accel){
-<<<<<<< HEAD
-	if(nodes.count(id) == 0)
-=======
 	if(nodeIDMap.count(id) == 0)
->>>>>>> 4c788b36
 		throw Exception("BaseArcset::setAccel: Node ID out of range");
 
 	nodes.at(id).setAccel(accel);
@@ -1453,11 +1309,7 @@
  *  @throws Exception if <tt>id</tt> is out of bounds
  */
 void BaseArcset::setState(int id, std::vector<double> state){
-<<<<<<< HEAD
-	if(nodes.count(id) == 0)
-=======
 	if(nodeIDMap.count(id) == 0)
->>>>>>> 4c788b36
 		throw Exception("BaseArcset::setState: Node ID out of range");
 
 	nodes.at(id).setState(state);
@@ -1496,11 +1348,7 @@
  *  @throws Exception if <tt>id</tt> is out of bounds
  */
 void BaseArcset::setSTM(int id, MatrixXRd stm){
-<<<<<<< HEAD
-	if(segs.count(id) == 0)
-=======
-	if(nodeIDMap.count(id) == 0)
->>>>>>> 4c788b36
+	if(segIDMap.count(id) == 0)
 		throw Exception("BaseArcset::setSTM: Node ID out of range");
 
 	segs.at(id).setSTM(stm);
@@ -1542,11 +1390,7 @@
  *  @param epoch the epoch of the node with the specified ID.
  */
 void BaseArcset::updateEpochs(int nodeID, double epoch){
-<<<<<<< HEAD
-	if(nodes.count(nodeID) == 0)
-=======
 	if(nodeIDMap.count(nodeID) == 0)
->>>>>>> 4c788b36
 		throw Exception("BaseArcset::updateEpochs: Invalide node ID");
 
 	std::vector<ArcPiece> pieces = getChronoOrder();
@@ -1625,19 +1469,12 @@
 		
 		// Create a set of nodes and segments all linked together in linear time
 		for(int i = 0; i < numSteps; i++){
-<<<<<<< HEAD
-			nodes[i] = blank_node;
-			
-			if(i > 0){
-				segs[i-1] = Segment(i-1, i, NAN);
-=======
 			nodes.push_back(blank_node);
 			nodeIDMap[i] = i;
 			
 			if(i > 0){
 				segs.push_back(Segment(i-1, i, NAN));
 				segIDMap[i-1] = i-1;
->>>>>>> 4c788b36
 			}
 		}
 	}
@@ -1666,8 +1503,6 @@
 }//====================================================
 
 /**
-<<<<<<< HEAD
-=======
  *  @brief Print nodeIDMap to standard output
  */
 void BaseArcset::printNodeIDMap() const{
@@ -1698,7 +1533,6 @@
 }//====================================================
 
 /**
->>>>>>> 4c788b36
  *  @brief Read the state vector for this arcset object from a matlab data file
  *  @details This function must be called after initNodeSegsFromMat() as it
  *  populates the step vector objects with state data
