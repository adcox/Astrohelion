--- conflicted
+++ resolved
@@ -32,12 +32,6 @@
 LIB := lib
 
 # Compiler specification and flags
-<<<<<<< HEAD
-# CXX := clang++ -std=c++11
-CXX := g++-6 -std=c++11 -fopenmp
-# CFLAGS += -ggdb -Wall -Wextra -Weffc++ -Wdisabled-optimization -Wold-style-cast -Wimport -Wmissing-declarations -Wmissing-field-initializers -pedantic
-CFLAGS += -O3 -Wall -Wextra -Weffc++ -Wdisabled-optimization -Wold-style-cast -Wimport -Wmissing-declarations -Wmissing-field-initializers -pedantic
-=======
 ifeq ($(UNAME_S), Darwin)
 	CXX := g++-6
 else
@@ -47,7 +41,6 @@
 CXX += -std=c++11 -fopenmp
 CFLAGS += -ggdb -Wall -Wextra -Weffc++ -Wdisabled-optimization -Wold-style-cast -Wimport -Wmissing-declarations -Wmissing-field-initializers -pedantic
 # CFLAGS += -O3 -Wall -Wextra -Weffc++ -Wdisabled-optimization -Wold-style-cast -Wimport -Wmissing-declarations -Wmissing-field-initializers -pedantic
->>>>>>> d0f237a7
 COMP := $(CXX) $(CFLAGS)
 
 # Library names and locations
