/**
 *  @file Nodeset.cpp
 *	@brief Contains a set of nodes
 *
 *	@author Andrew Cox
 *	@version May 25, 2016
 *	@copyright GNU GPL v3.0
 */
 
/*
 *  Astrohelion 
 *  Copyright 2015, Andrew Cox; Protected under the GNU GPL v3.0
 *  
 *  This file is part of Astrohelion
 *
 *  Astrohelion is free software: you can redistribute it and/or modify
 *  it under the terms of the GNU General Public License as published by
 *  the Free Software Foundation, either version 3 of the License, or
 *  (at your option) any later version.
 *
 *  Astrohelion is distributed in the hope that it will be useful,
 *  but WITHOUT ANY WARRANTY; without even the implied warranty of
 *  MERCHANTABILITY or FITNESS FOR A PARTICULAR PURPOSE.  See the
 *  GNU General Public License for more details.
 *
 *  You should have received a copy of the GNU General Public License
 *  along with Astrohelion.  If not, see <http://www.gnu.org/licenses/>.
 */

#include "Nodeset.hpp"

#include "Event.hpp"
#include "Exceptions.hpp"
#include "Node.hpp"
#include "SimEngine.hpp"
#include "Traj.hpp"
#include "Utilities.hpp"

#include <cmath>


namespace astrohelion{
//-----------------------------------------------------
//      *structors
//-----------------------------------------------------

/**
 *	@brief Construct a nodeset for the specified system
 *	@param sys a pointer to a system data object
 */
Nodeset::Nodeset(const SysData *sys) : BaseArcset(sys){
	initExtraParam();
}//====================================================

/**
 *	@brief Create a nodeset from another nodeset
 *	@param n a nodeset reference
 */
Nodeset::Nodeset(const Nodeset &n) : BaseArcset (n){
	initExtraParam();
}//====================================================

/**
 *	@brief Create a nodeset from its base object
 *	@param a an arc data object
 */
Nodeset::Nodeset(const BaseArcset &a) : BaseArcset (a){
	initExtraParam();
}//====================================================

/**
 *	@brief Create a nodeset as a subset of another
 *	@param n Original nodeset
 *	@param first index of the first node to be included in the new nodeset
 *	@param last index of the last node to be included in the new nodeset. If
 *	last is the same index as first, only one node (with index = first = last)
 *	will be put in the new nodeset
 */
Nodeset::Nodeset(const Nodeset &n, int first, int last) : BaseArcset(n){
	(void) n;
	(void) first;
	(void) last;

	throw Exception("Nodeset::Nodeset: Not yet implemented!\n");
	// steps.clear();

	// if(first < 0 || last > (int)(n.steps.size()))
	// 	throw Exception("Nodeset::Node: node index out of bounds");
	
	// if(last > first)	// Insert a range
	// 	steps.insert(steps.end(), n.steps.begin()+first, n.steps.begin()+last);
	// else	// first = last, so just insert the specified node
	// 	steps.insert(steps.end(), n.steps[first]);
}//====================================================

/**
 *  @brief Default Destructor
 */
Nodeset::~Nodeset(){}

/**
 *  @brief Create a new nodeset object on the stack
 *  @details the <tt>delete</tt> function must be called to 
 *  free the memory allocated to this object to avoid 
 *  memory leaks
 * 
 *  @param sys pointer to a system data object
 *  @return a pointer to the newly created nodeset
 */
baseArcsetPtr Nodeset::create( const SysData *sys) const{
	return baseArcsetPtr(new Nodeset(sys));
}//====================================================

/**
 *  @brief Create a new nodeset object on the stack that is a 
 *  duplicate of this object
 *  @details the <tt>delete</tt> function must be called to 
 *  free the memory allocated to this object to avoid 
 *  memory leaks
 * 
 *  @return a pointer to the newly cloned nodeset
 */
 baseArcsetPtr Nodeset::clone() const{
	return baseArcsetPtr(new Nodeset(*this));
}//====================================================

//-----------------------------------------------------
//      Operators
//-----------------------------------------------------

/**
 *  @brief Combine two nodesets.
 *  @details This function concatenates two nodeset objects. It is assumed
 *  that the first state on <tt>rhs</tt> is identical to the final state on
 *  <tt>rhs</tt>. The <tt>rhs</tt> object is also assumed to occur after
 *  (chronologically) <tt>lhs</tt>
 * 
 *  @param lhs reference to a nodeset object
 *  @param rhs reference to a nodeset object
 * 
 *  @return the concatenation of lhs + rhs.
 */
 Nodeset operator +(const Nodeset &lhs, const Nodeset &rhs){
	const Nodeset lhs_cpy(lhs);
	const Nodeset rhs_cpy(rhs);
	Nodeset result(lhs.sysData);

	BaseArcset::sum(&lhs, &rhs, &result);

	return result;
}//====================================================

/**
 *  @brief Concatenate this object with another nodeset
 * 
 *  @param rhs reference to a nodeset object
 *  @return the concatenation of this and <tt>rhs</tt>
 *  @see operator +()
 */
Nodeset& Nodeset::operator +=(const Nodeset &rhs){
	Nodeset temp = *this + rhs;
	copyMe(temp);
	return *this;
}//====================================================

//-----------------------------------------------------
//      Set and Get Functions
//-----------------------------------------------------

/**
 *  @brief Insert a node after the specified node at any locations where the
 *  specified event occurs
 *  @details This function <i>does</i> adjust the prior node to ensure that 
 *  times of flights and other parameters will lead to a nearly continuous 
 *  integrated path. The minimum acceptable time between events is assumed to 
 *  be 1e-2 nondimensional units.
 * 
 *  @param priorNodeIx Index of the node prior to this one; new nodes will be 
 *  inserted after this node.
 *  @param evt the event that identifies the node locations. If multiple occurences
 *  are located, multiple nodes will be inserted. If the event does not occur,
 *  no nodes are inserted
 * 
 *  @return the number of nodes created and inserted into the nodeset.
 */
int Nodeset::createNodesAtEvent(int priorNodeIx, Event evt){
	std::vector<Event> events(1, evt);
	return createNodesAtEvents(priorNodeIx, events);
}//====================================================

/**
 *  @brief Insert a node after the specified node at any locations where the
 *  specified events occur
 *  @details This function <i>does</i> adjust the prior node to ensure that 
 *  times of flights and other parameters will lead to a nearly continuous 
 *  integrated path. The minimum acceptable time between events is assumed to 
 *  be 1e-2 nondimensional units.
 * 
 *  @param priorNodeIx Index of the node prior to this one; new nodes will be 
 *  inserted after this node.
 *  @param evts a vector of events that identify the node locations. If multiple occurences
 *  are located, multiple nodes will be inserted. If nond of the events occur,
 *  no nodes are inserted
 
 *  @return the number of nodes created and inserted into the nodeset.
 *  @see createNodesAtEvent
 *  @see createNodesAtEvents(int, std::vector<Event>, double)
 */
int Nodeset::createNodesAtEvents(int priorNodeIx, std::vector<Event> evts){
	return createNodesAtEvents(priorNodeIx, evts, 1e-2);
}//====================================================

/**
 *  @brief Insert nodes on the specified segment at locations where the
 *  specified events occur
 *  
 *  @param segID the ID of the segment to add nodes to; this segment will be deleted and
 *  replaced by a series of smaller segments (and nodes) if one or more of the input
 *  events occurs
 *  @param evts a vector of events that identify the node locations. If multiple occurences
 *  are located, multiple nodes will be inserted. If nond of the events occur,
 *  no nodes are inserted
 *  @param minTimeDiff Minimum time (nondimensional) between nodes; all segments *must* have
 *  times-of-flight greater than or equal to this amount
 *  
 *  @return the number of nodes created and inserted into the nodeset.
 *  @throws Exception if <tt>segID</tt> is out of bounds
 */
int Nodeset::createNodesAtEvents(int segID, std::vector<Event> evts, double minTimeDiff){
<<<<<<< HEAD
	if(segs.count(segID) == 0)
=======
	if(segIDMap.count(segID) == 0)
>>>>>>> 4c788b36
		throw Exception("Nodeset::createNodesAtEvents: Segment ID is out of bounds");

	// Get a copy of the segment we are replacing
	Segment seg = segs[segID];
	Node origin = nodes[seg.getOrigin()];
	Node terminus = nodes[seg.getTerminus()];

	// Create a simulation engine and add the events to it
	SimEngine engine;
	engine.setRevTime(seg.getTOF() < 0);
	engine.setMakeCrashEvents(false);
	for(size_t i = 0; i < evts.size(); i++){
		evts[i].setStopOnEvent(false);		// Ignore stopping conditions that other processes may have imposed
		engine.addEvent(evts[i]);
	}

	/*	Get an arc that spans the entire segement less a small amount of time at the end
	 * 	to ensure that no new nodes are created with TOF less than minTimeDiff
	 */
	double segTOF = seg.getTOF() < 0 ? seg.getTOF() + std::abs(minTimeDiff) : seg.getTOF() - std::abs(minTimeDiff);
	Traj traj(sysData);
	engine.runSim(origin.getState(), origin.getEpoch(), segTOF, &traj);

	double T0 = traj.getEpochByIx(0);
	std::vector<Event> events = engine.getEvents();
	std::vector<SimEventRecord> evtRecs = engine.getEventRecords();
	int evtCount = 0, prevNodeID = origin.getID();
	double tof = 0;
	for(size_t e = 0; e < evtRecs.size(); e++){
		for(size_t i = 0; i < evts.size(); i++){

			// If the event occurred, find the corresponding trajectory state and add that to the nodeset
			if(events[evtRecs[e].eventIx] == evts[i]){
				
				// If at least one event is found, we need to delete the segment that is being replaced
				if(evtCount == 0)
					deleteSeg(segID);

				int stepIx = evtRecs[e].stepIx;
				tof = traj.getEpochByIx(stepIx) - T0;

				if(tof > minTimeDiff){
					int newID = addNode(Node(traj.getStateByIx(stepIx), traj.getEpochByIx(stepIx)));
					addSeg(Segment(prevNodeID, newID, tof));

					prevNodeID = newID;
					T0 += tof;
					evtCount++;
				}
			}
		}
	}

	if(evtCount > 0){
		// Add a final segment connecting the last node to the original terminus
		tof = terminus.getEpoch() - nodes[prevNodeID].getEpoch();
		addSeg(Segment(prevNodeID, terminus.getID(), tof));
	}

	return evtCount;
}//====================================================

/**
 *	@brief Allow velocity discontinuities (i.e., delta-Vs) at the specified segments
 *	@param id a vector of segment IDs that can have velocity discontinuities
 */
void Nodeset::allowDV_at(std::vector<int> id) {
	for(auto &seg : segs){
		// Check to see if the node should have continuous velocity
		if(std::find(id.begin(), id.end(), seg.first) == id.end()){
			seg.second.setVel_AllCon();
		}else{
			seg.second.setVel_AllDiscon();
		}
	}
}//====================================================

/**
 *  @brief Allow velocity discontinuities (i.e., delta-Vs) on all segments
 */
void Nodeset::allowDV_all(){
	for(auto &seg : segs){
		seg.second.setVel_AllDiscon();
	}
}//====================================================

/**
 *  @brief Allow velocity discontinuities (i.e., delta-Vs) on none of the segments
 */
void Nodeset::allowDV_none(){
	for(auto &seg : segs){
		seg.second.setVel_AllCon();
	}
}//====================================================

//-----------------------------------------------------
//      Utility Functions
//-----------------------------------------------------

/**
 *	@brief Display a textual representation of this object in the standard output
 */
void Nodeset::print() const{
	printf("%s Nodeset:\n Nodes: %zu\n Segments: %zu\n", sysData->getTypeStr().c_str(),
		nodes.size(), segs.size());
	printf("List of Nodes:\n");
<<<<<<< HEAD
	size_t count = 0;
	for(const auto &node : nodes){
		printf("  %02lu (ix %02d):", count, node.first);
		std::vector<double> state = node.second.getState();
		printf(" @ %13.8f -- {%13.8f, %13.8f, %13.8f, %13.8f, %13.8f, %13.8f}\n",
			node.second.getEpoch(), state[0], state[1], state[2], state[3],
			state[4], state[5]);
		count++;
	}

	printf("List of Segments:\n");
	count = 0;
	for(const auto &seg : segs){
		printf("  %02lu (ix %02d):", count, seg.first);
		printf(" origin @ %02d, terminus @ %02d, TOF = %13.8f\n", seg.second.getOrigin(),
				seg.second.getTerminus(), seg.second.getTOF());
		count++;
=======
	for(const auto &index : nodeIDMap){
		printf("  %02d (ix %02d):", index.first, index.second);
		if(index.second != Linkable::INVALID_ID){
			std::vector<double> state = nodes[index.second].getState();
			printf(" @ %13.8f -- {%13.8f, %13.8f, %13.8f, %13.8f, %13.8f, %13.8f}\n",
				nodes[index.second].getEpoch(), state[0], state[1], state[2], state[3],
				state[4], state[5]);
		}else{
			printf(" [N/A]\n");
		}
	}

	printf("List of Segments:\n");
	for(const auto &index : segIDMap){
		printf("  %02d (ix %02d):", index.first, index.second);
		if(index.second != Linkable::INVALID_ID && index.second < (int)(segs.size())){
			printf(" origin @ %02d, terminus @ %02d, TOF = %13.8f\n", segs[index.second].getOrigin(),
				segs[index.second].getTerminus(), segs[index.second].getTOF());
		}else{
			printf(" [N/A]\n");
		}
>>>>>>> 4c788b36
	}

	printf(" Constraints:\n");
	for(const auto &node : nodes){
		std::vector<Constraint> nodeCons = node.second.getConstraints();
		for(size_t c = 0; c < nodeCons.size(); c++){
			nodeCons[c].print();
		}
	}
	
	for(const auto &seg : segs){
		std::vector<Constraint> segCons = seg.second.getConstraints();
		for(size_t c = 0; c < segCons.size(); c++){
			segCons[c].print();
		}
	}
	for(size_t c = 0; c < cons.size(); c++){
		cons[c].print();
	}

	printf(" Velocity Discontinuities allowed on segments: ");
	char velEl[] = {'x', 'y', 'z'};
	bool anyDiscon = false;
	count = 0;
	for(const auto &seg : segs){
		std::vector<bool> velCon = seg.second.getVelCon();
		for(size_t i = 0; i < velCon.size(); i++){
			if(!velCon[i]){
				printf("%zuv_%c, ", count, velEl[i]);
				anyDiscon = true;
			}
		}
		count++;
	}
	if(!anyDiscon)
		printf("None\n");
	else
		printf("\n");
}//====================================================

/**
 *	@brief Reverse the order of the nodes in this nodeset
 *
 *	The constraints are automatically adjusted so they still 
 *	constraint the same states even though the node indices 
 *	have changed.
 */
void Nodeset::reverseOrder() {
	for(auto &seg : segs){
		int o = seg.second.getOrigin();
		seg.second.setOrigin(seg.second.getTerminus());
		seg.second.setTerminus(o);
		seg.second.setTOF(seg.second.getTOF()*-1);
	}
}//====================================================

/**
 *	@brief Save the trajectory to a file
 *	@param filename the name of the .mat file
 */
void Nodeset::saveToMat(const char* filename) const{
	// TODO: Check for propper file extension, add if necessary

	/*	Create a new Matlab MAT file with the given name and optional
	 *	header string. If no header string is given, the default string 
	 *	used containing the software, version, and date in it. If a header
	 *	string is specified, at most the first 116 characters are written to
	 *	the file. Arguments are:
	 *	const char *matname 	- 	the name of the file
	 *	const char *hdr_str 	- 	the 116 byte header string
	 *	enum mat_ft 			- 	matlab file @version MAT_FT_MAT5 or MAT_FT_MAT4
	 */
	mat_t *matfp = Mat_CreateVer(filename, NULL, MAT_FT_DEFAULT);
	if(NULL == matfp){
		astrohelion::printErr("Error creating MAT file\n");
	}else{
		saveState(matfp, "Nodes");
		saveEpoch(matfp, "Epochs");
		saveTOF(matfp, "TOFs");
		sysData->saveToMat(matfp);
		// TODO: Add these functions:
		// saveCons(matfp);
		// saveVelCon(matfp);
	}

	Mat_Close(matfp);
}//====================================================

/**
 *  @brief Populate data in this nodeset from a matlab file
 * 
 *  @param filepath the path to the matlab data file
 *  @throws Exception if the file cannot be loaded
 */
void Nodeset::readFromMat(const char *filepath){
	// Load the matlab file
	mat_t *matfp = Mat_Open(filepath, MAT_ACC_RDONLY);
	if(NULL == matfp){
		throw Exception("Nodeset: Could not load data from file");
	}

	initNodesSegsFromMat(matfp, "Nodes");	// This function MUST be called before other data reading functions
	readStateFromMat(matfp, "Nodes");
	readEpochFromMat(matfp, "Epochs");
	readTOFFromMat(matfp, "TOFs");

	Mat_Close(matfp);
}//====================================================

/**
 *	@brief Compute a set of nodes by integrating from initial conditions
 *	@param IC a set of initial conditions, non-dimensional units associated with the 
 *	@param t0 time that corresponds to IC, non-dimensional
 *	@param tof duration of the simulation, non-dimensional
 *	@param numNodes number of nodes to create, including IC (must be at least 2)
 *	@param distroType node distribution type
 *	@throws Exception if <tt>numNodes</tt> is less than two
 */
void Nodeset::initFromICs(const double IC[6], double t0, double tof, int numNodes, tpat_nodeDistro_tp distroType){

	if(numNodes < 2){
		throw Exception("Nodeset::initFromICs: Nodeset must have at least two nodes!");
	}

	switch(distroType){
		default:
		case Nodeset::DISTRO_NONE:
			astrohelion::printWarn("Nodeset type is NONE or not specified, using DISTRO_TIME\n");
		case Nodeset::DISTRO_TIME:
			// Initialize using time
			initFromICs_time(IC, t0, tof, numNodes);
			break;
		case Nodeset::DISTRO_ARCLENGTH:
			// Initialize using arclength
			initFromICs_arclength(IC, t0, tof, numNodes);
			break;
	}
}//==========================================================

/**
 *	@brief Compute a set of nodes by integrating from initial conditions; discretize the arc such that
 *	each segment has approximately the same time-of-flight.
 *	@param IC a set of initial conditions, non-dimensional
 *	@param t0 time that corresponds to IC, non-dimensional
 *	@param tof duration of the simulation, non-dimensional
 *	@param numNodes number of nodes to create, including IC
 */
void Nodeset::initFromICs_time(const double IC[6], double t0, double tof, int numNodes){
	SimEngine engine;
	engine.setVerbose(Verbosity_tp::SOME_MSG);
	engine.setMakeCrashEvents(false);	// Don't use default crash events to avoid infinite loop
	engine.setRevTime(tof < 0);

	int id = addNode(Node(IC, t0));

	double segTOF = tof/(numNodes-1);
	std::vector<double> ic(IC, IC+6);

	for(int n = 0; n < numNodes-1; n++){
		Traj traj(sysData);
		engine.runSim(ic, t0 + n*segTOF, segTOF, &traj);

		id = addNode(Node(traj.getStateByIx(-1), traj.getTimeByIx(-1)));
		addSeg(Segment(id-1, id, segTOF));

		ic = traj.getStateByIx(-1);
	}
}//==========================================================

/**
 *	@brief Compute a set of nodes by integrating from initial conditions; discretize the arc such that
 *	each segment has approximately the same arclength in distance.
 *	@param IC a set of initial conditions, non-dimensional units associated with the 
 *	@param t0 time that corresponds to IC, non-dimensional
 *	@param tof duration of the simulation, non-dimensional
 *	@param numNodes number of nodes to create, including IC
 */
void Nodeset::initFromICs_arclength(const double IC[6], double t0, double tof, int numNodes){
	SimEngine engine;
	engine.setVerbose(Verbosity_tp::SOME_MSG);
	engine.setMakeCrashEvents(false);	// Don't use default crash events to avoid infinite loop
	engine.setRevTime(tof < 0);

	// Run the simulation and get the trajectory
	Traj traj(sysData);
	engine.runSim(IC, t0, tof, &traj);

	// Compute the total arc length using a linear approximation
	double sumArclen = 0;
	std::vector<double> allArcLen(traj.getNumSegs(), 0);
	std::vector<double> allTOF(traj.getNumSegs(), 0);

	for (int n = 1; n < traj.getNumNodes(); n++){
		std::vector<double> state = traj.getStateByIx(n);
		std::vector<double> prevState = traj.getStateByIx(n-1);

		// Compute the total length of the trajectory (approx.)
		double dx = state[0] - prevState[0];
		double dy = state[1] - prevState[1];
		double dz = state[2] - prevState[2];
		double d = sqrt(dx*dx + dy*dy + dz*dz);
		
		allTOF[n-1] = traj.getEpochByIx(n) - traj.getEpochByIx(n-1);
		allArcLen[n-1] = d;
		sumArclen += d;
	}
	double desiredArclen = sumArclen/(numNodes-1);

	// Add one node to the set
	int prevID = addNode(Node(traj.getStateByIx(0), traj.getEpochByIx(0)));

	// Loop through again to create trajectory
	sumArclen = 0;
	double sumTOF = 0;
	for(size_t s = 0; s < allArcLen.size(); s++){
		
		// Keep adding arclength between steps until the desired length is reached
		if(sumArclen < desiredArclen){
			sumArclen += allArcLen[s];
			sumTOF += allTOF[s];
		}else{
			// reached desired length: save node
			int id = addNode(Node(traj.getStateByIx(s), traj.getEpochByIx(s)));
			
			// Add a segment to link the previous node and this new one
			addSeg(Segment(prevID, id, sumTOF));

			// Reset counters and index variables
			sumArclen = 0;
			sumTOF = 0;
			prevID = id;
		}
	}

	// Save the final state as the last node
	int id2 = addNode(Node(traj.getStateByIx(-1), traj.getEpochByIx(-1)));
	addSeg(Segment(prevID, id2, sumTOF));
}//==========================================================

/**
 *	@brief Split a trajectory into nodes using the specified distribution type
 *
 *	This function relies on integration to generate nodes, so do not use this if
 *	the trajectory was created by a linearization or other method that uses something
 *	other than the non-linear dynamics to compute points along the trajectory. Additionally,
 *	if the input trajectory contains discontinuities in position, velocity, or time, this 
 *	algorithm will fail to capture these discontinuities and could result in a very different
 *	path.
 *
 *	@param traj a trajectory to make into a nodeset
 *	@param numNodes the number of nodes to create, including IC
 *	@param type the node distribution type
 */
void Nodeset::initFromTraj(Traj traj, int numNodes, tpat_nodeDistro_tp type){
	/* Could I code this more intelligently? Probably. Am I too lazy? Definitely */ 
	double ic[] = {0,0,0,0,0,0};
	std::vector<double> trajIC = traj.getStateByIx(0);
	std::copy(trajIC.begin(), trajIC.begin()+6, ic);
	
	initFromICs(ic, traj.getEpochByIx(0), traj.getEpochByIx(-1) - traj.getEpochByIx(0), numNodes, type);
}//==============================================

/**
 *	@brief Initialize the extraParam vector to hold nodeset-specific data
 */
void Nodeset::initExtraParam(){
	// Nothing to do right now!
}//==============================================

}// END of Astrohelion namespace<|MERGE_RESOLUTION|>--- conflicted
+++ resolved
@@ -227,11 +227,7 @@
  *  @throws Exception if <tt>segID</tt> is out of bounds
  */
 int Nodeset::createNodesAtEvents(int segID, std::vector<Event> evts, double minTimeDiff){
-<<<<<<< HEAD
-	if(segs.count(segID) == 0)
-=======
 	if(segIDMap.count(segID) == 0)
->>>>>>> 4c788b36
 		throw Exception("Nodeset::createNodesAtEvents: Segment ID is out of bounds");
 
 	// Get a copy of the segment we are replacing
@@ -338,25 +334,6 @@
 	printf("%s Nodeset:\n Nodes: %zu\n Segments: %zu\n", sysData->getTypeStr().c_str(),
 		nodes.size(), segs.size());
 	printf("List of Nodes:\n");
-<<<<<<< HEAD
-	size_t count = 0;
-	for(const auto &node : nodes){
-		printf("  %02lu (ix %02d):", count, node.first);
-		std::vector<double> state = node.second.getState();
-		printf(" @ %13.8f -- {%13.8f, %13.8f, %13.8f, %13.8f, %13.8f, %13.8f}\n",
-			node.second.getEpoch(), state[0], state[1], state[2], state[3],
-			state[4], state[5]);
-		count++;
-	}
-
-	printf("List of Segments:\n");
-	count = 0;
-	for(const auto &seg : segs){
-		printf("  %02lu (ix %02d):", count, seg.first);
-		printf(" origin @ %02d, terminus @ %02d, TOF = %13.8f\n", seg.second.getOrigin(),
-				seg.second.getTerminus(), seg.second.getTOF());
-		count++;
-=======
 	for(const auto &index : nodeIDMap){
 		printf("  %02d (ix %02d):", index.first, index.second);
 		if(index.second != Linkable::INVALID_ID){
@@ -378,7 +355,6 @@
 		}else{
 			printf(" [N/A]\n");
 		}
->>>>>>> 4c788b36
 	}
 
 	printf(" Constraints:\n");
